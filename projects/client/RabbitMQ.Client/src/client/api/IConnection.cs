// This source code is dual-licensed under the Apache License, version
// 2.0, and the Mozilla Public License, version 1.1.
//
// The APL v2.0:
//
//---------------------------------------------------------------------------
//   Copyright (C) 2007-2013 GoPivotal, Inc.
//
//   Licensed under the Apache License, Version 2.0 (the "License");
//   you may not use this file except in compliance with the License.
//   You may obtain a copy of the License at
//
//       http://www.apache.org/licenses/LICENSE-2.0
//
//   Unless required by applicable law or agreed to in writing, software
//   distributed under the License is distributed on an "AS IS" BASIS,
//   WITHOUT WARRANTIES OR CONDITIONS OF ANY KIND, either express or implied.
//   See the License for the specific language governing permissions and
//   limitations under the License.
//---------------------------------------------------------------------------
//
// The MPL v1.1:
//
//---------------------------------------------------------------------------
//  The contents of this file are subject to the Mozilla Public License
//  Version 1.1 (the "License"); you may not use this file except in
//  compliance with the License. You may obtain a copy of the License
//  at http://www.mozilla.org/MPL/
//
//  Software distributed under the License is distributed on an "AS IS"
//  basis, WITHOUT WARRANTY OF ANY KIND, either express or implied. See
//  the License for the specific language governing rights and
//  limitations under the License.
//
//  The Original Code is RabbitMQ.
//
//  The Initial Developer of the Original Code is GoPivotal, Inc.
//  Copyright (c) 2007-2013 GoPivotal, Inc.  All rights reserved.
//---------------------------------------------------------------------------

using System;
using System.Collections.Generic;
using RabbitMQ.Client.Events;

namespace RabbitMQ.Client
{
    ///<summary>Main interface to an AMQP connection.</summary>
    ///<remarks>
    ///<para>
    /// Instances of IConnection are used to create fresh
    /// sessions/channels. The ConnectionFactory class is used to
    /// construct IConnection instances. Please see the documentation
    /// for ConnectionFactory for an example of usage. Alternatively,
    /// an API tutorial can be found in the User Guide.
    ///</para>
    ///<para>
    /// Extends the IDisposable interface, so that the "using"
    /// statement can be used to scope the lifetime of a channel when
    /// appropriate.
    ///</para>
    ///</remarks>
    public interface IConnection: IDisposable
    {
        ///<summary>Raised when the connection is destroyed.</summary>
        ///<remarks>
        /// If the connection is already destroyed at the time an
        /// event handler is added to this event, the event handler
        /// will be fired immediately.
        ///</remarks>
        event ConnectionShutdownEventHandler ConnectionShutdown;

        ///<summary>Signalled when an exception occurs in a callback
        ///invoked by the connection.</summary>
        ///<remarks>
        ///This event is signalled when a ConnectionShutdown handler
        ///throws an exception. If, in future, more events appear on
        ///IConnection, then this event will be signalled whenever one
        ///of those event handlers throws an exception, as well.
        ///</remarks>
        event CallbackExceptionEventHandler CallbackException;

        event ConnectionBlockedEventHandler ConnectionBlocked;
        event ConnectionUnblockedEventHandler ConnectionUnblocked;

        ///<summary>Retrieve the endpoint this connection is connected
        ///to.</summary>
        AmqpTcpEndpoint Endpoint { get; }

        ///<summary>The IProtocol this connection is using to
        ///communicate with its peer.</summary>
        IProtocol Protocol { get; }

        ///<summary>The maximum channel number this connection
        ///supports (0 if unlimited). Usable channel numbers
        ///range from 1 to this number, inclusive.</summary>
        ushort ChannelMax { get; }

        ///<summary>The maximum frame size this connection supports (0
        ///if unlimited).</summary>
        uint FrameMax { get; }

        ///<summary>The current heartbeat setting for this connection
        ///(0 for disabled), in seconds.</summary>
        ushort Heartbeat { get; }

        ///<summary>A copy of the client properties that has been sent to the
        ///server.</summary>
        IDictionary<string, object> ClientProperties { get; }

        ///<summary>A dictionary of the server properties sent by the server
        ///while establishing the connection. This typically includes
        ///the product name and version of the server.</summary>
        IDictionary<string, object> ServerProperties { get; }

        ///<summary>Returns the known hosts that came back from the
        ///broker in the connection.open-ok method at connection
        ///startup time. Null until the connection is completely open
        ///and ready for use.</summary>
        AmqpTcpEndpoint[] KnownHosts { get; }

        ///<summary>Returns null if the connection is still in a state
        ///where it can be used, or the cause of its closure
        ///otherwise.</summary>
        ///<remarks>
        ///<para>
        /// Applications should use the ConnectionShutdown event to
        /// avoid race conditions. The scenario to avoid is checking
        /// CloseReason, seeing it is null (meaning the IConnection
        /// was available for use at the time of the check), and
        /// interpreting this mistakenly as a guarantee that the
        /// IConnection will remain usable for a time. Instead, the
        /// operation of interest should simply be attempted: if the
        /// IConnection is not in a usable state, an exception will be
        /// thrown (most likely OperationInterruptedException, but may
        /// vary depending on the particular operation being
        /// attempted).
        ///</para>
        ///</remarks>
        ShutdownEventArgs CloseReason { get; }

        ///<summary>Returns true if the connection is still in a state
        ///where it can be used. Identical to checking if CloseReason
        ///== null.</summary>
        bool IsOpen { get; }

        ///<summary>If true, will close the whole connection as soon
        ///as there are no channels open on it; if false, manual
        ///connection closure will be required.</summary>
        ///<remarks>
        /// Don't set AutoClose to true before opening the first
        /// channel, because the connection will be immediately closed
        /// if you do!
        ///</remarks>
        bool AutoClose { get; set; }

        ///<summary>Create and return a fresh channel, session, and
        ///model.</summary>
        IModel CreateModel();

        ///<summary>Close this connection and all its channels.</summary>
        ///<remarks>
        ///Note that all active channels, sessions, and models will be
        ///closed if this method is called. It will wait for the in-progress
        ///close operation to complete. This method will not return to the caller
        ///until the shutdown is complete. If the connection is already closed
        ///(or closing), then this method will throw AlreadyClosedException.
        ///It can also throw IOException when socket was closed unexpectedly.
        ///</remarks>
        void Close();

        ///<summary>Close this connection and all its channels.</summary>
        ///<remarks>
        ///The method behaves in the same way as Close(), with the only
        ///difference that the connection is closed with the given connection
        ///close code and message.
        ///<para>
        ///The close code (See under "Reply Codes" in the AMQP specification)
        ///</para>
        ///<para>
        ///A message indicating the reason for closing the connection
        ///</para>
        ///</remarks>
        void Close(ushort reasonCode, string reasonText);

        ///<summary>Close this connection and all its channels
        ///and wait with a timeout for all the in-progress close operations
        ///to complete.
        ///</summary>
        ///<remarks>
        ///Note that all active channels, sessions, and models will be
        ///closed if this method is called. It will wait for the in-progress
        ///close operation to complete with a timeout. If the connection is
        ///already closed (or closing), then this method will throw
        ///AlreadyClosedException.
        ///It can also throw IOException when socket was closed unexpectedly.
        ///If timeout is reached and the close operations haven't finished,
        ///then socket is forced to close.
        ///<para>
        ///To wait infinitely for the close operations to complete use
        ///Timeout.Infinite
        ///</para>
        ///</remarks>
        void Close(int timeout);

        ///<summary>Close this connection and all its channels
        ///and wait with a timeout for all the in-progress close operations
        ///to complete.
        ///</summary>
        ///<remarks>
        ///The method behaves in the same way as Close(int timeout), with the only
        ///difference that the connection is closed with the given connection
        ///close code and message.
        ///<para>
        ///The close code (See under "Reply Codes" in the AMQP specification)
        ///</para>
        ///<para>
        ///A message indicating the reason for closing the connection
        ///</para>
        ///</remarks>
        void Close(ushort reasonCode, string reasonText, int timeout);

        ///<summary>Abort this connection and all its channels.</summary>
        ///<remarks>
        ///Note that all active channels, sessions, and models will be
        ///closed if this method is called.
        ///In comparison to normal Close() method, Abort() will not throw
        ///AlreadyClosedException or IOException during closing connection.
        ///This method waits infinitely for the in-progress close operation
        ///to complete.
        ///</remarks>
        void Abort();

        ///<summary>Abort this connection and all its channels.</summary>
        ///<remarks>
        ///The method behaves in the same way as Abort(), with the only
        ///difference that the connection is closed with the given connection
        ///close code and message.
        ///<para>
        ///The close code (See under "Reply Codes" in the AMQP specification)
        ///</para>
        ///<para>
        ///A message indicating the reason for closing the connection
        ///</para>
        ///</remarks>
        void Abort(ushort reasonCode, string reasonText);

        ///<summary>
        ///Abort this connection and all its channels and wait with a
        ///timeout for all the in-progress close operations to complete.
        ///</summary>
        ///<remarks>
        ///This method, behaves in a similar way as method Abort() with the
        ///only difference that it explictly specifies the timeout given
        ///for all the in-progress close operations to complete.
        ///If timeout is reached and the close operations haven't finished,
        ///then socket is forced to close.
        ///<para>
        ///To wait infinitely for the close operations to complete use
        ///Timeout.Infinite
        ///</para>
        ///</remarks>
        void Abort(int timeout);

        ///<summary>
        ///Abort this connection and all its channels and wait with a
        ///timeout for all the in-progress close operations to complete.
        ///</summary>
        ///<remarks>
        ///The method behaves in the same way as Abort(timeout), with the only
        ///difference that the connection is closed with the given connection
        ///close code and message.
        ///<para>
        ///The close code (See under "Reply Codes" in the AMQP specification)
        ///</para>
        ///<para>
        ///A message indicating the reason for closing the connection
        ///</para>
        ///</remarks>
        void Abort(ushort reasonCode, string reasonText, int timeout);

        ///<summary>Returns the list of ShutdownReportEntry objects that
        ///contain information about any errors reported while closing the
        ///connection in the order they appeared</summary>
<<<<<<< HEAD
        IList<ShutdownReportEntry> ShutdownReport { get; }
=======
        IList ShutdownReport { get; }


        ///<summary>Handle incoming Connection.Blocked methods.</summary>
        void HandleConnectionBlocked(string reason);

        ///<summary>Handle incoming Connection.Unblocked methods.</summary>
        void HandleConnectionUnblocked();
>>>>>>> d968e33c
    }
}<|MERGE_RESOLUTION|>--- conflicted
+++ resolved
@@ -281,10 +281,7 @@
         ///<summary>Returns the list of ShutdownReportEntry objects that
         ///contain information about any errors reported while closing the
         ///connection in the order they appeared</summary>
-<<<<<<< HEAD
         IList<ShutdownReportEntry> ShutdownReport { get; }
-=======
-        IList ShutdownReport { get; }
 
 
         ///<summary>Handle incoming Connection.Blocked methods.</summary>
@@ -292,6 +289,5 @@
 
         ///<summary>Handle incoming Connection.Unblocked methods.</summary>
         void HandleConnectionUnblocked();
->>>>>>> d968e33c
     }
 }