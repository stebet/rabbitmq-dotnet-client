// This source code is dual-licensed under the Apache License, version
// 2.0, and the Mozilla Public License, version 1.1.
//
// The APL v2.0:
//
//---------------------------------------------------------------------------
//   Copyright (c) 2007-2020 VMware, Inc.
//
//   Licensed under the Apache License, Version 2.0 (the "License");
//   you may not use this file except in compliance with the License.
//   You may obtain a copy of the License at
//
//       https://www.apache.org/licenses/LICENSE-2.0
//
//   Unless required by applicable law or agreed to in writing, software
//   distributed under the License is distributed on an "AS IS" BASIS,
//   WITHOUT WARRANTIES OR CONDITIONS OF ANY KIND, either express or implied.
//   See the License for the specific language governing permissions and
//   limitations under the License.
//---------------------------------------------------------------------------
//
// The MPL v1.1:
//
//---------------------------------------------------------------------------
//  The contents of this file are subject to the Mozilla Public License
//  Version 1.1 (the "License"); you may not use this file except in
//  compliance with the License. You may obtain a copy of the License
//  at https://www.mozilla.org/MPL/
//
//  Software distributed under the License is distributed on an "AS IS"
//  basis, WITHOUT WARRANTY OF ANY KIND, either express or implied. See
//  the License for the specific language governing rights and
//  limitations under the License.
//
//  The Original Code is RabbitMQ.
//
//  The Initial Developer of the Original Code is Pivotal Software, Inc.
//  Copyright (c) 2007-2020 VMware, Inc.  All rights reserved.
//---------------------------------------------------------------------------

using System;
using System.Buffers;
using System.Collections.Generic;

using RabbitMQ.Client.Framing.Impl;

namespace RabbitMQ.Client.Impl
{
<<<<<<< HEAD
    public class Command : IDisposable
=======
    class Command
>>>>>>> f6da18e7
    {
        // EmptyFrameSize, 8 = 1 + 2 + 4 + 1
        // - 1 byte of frame type
        // - 2 bytes of channel number
        // - 4 bytes of frame payload length
        // - 1 byte of payload trailer FrameEnd byte
        private const int EmptyFrameSize = 8;
        private static readonly byte[] s_emptyByteArray = new byte[0];
        private IMemoryOwner<byte> _body;

        static Command()
        {
            CheckEmptyFrameSize();
        }

<<<<<<< HEAD
        public Command(MethodBase method) : this(method, null, null, 0)
        {
        }

        public Command(MethodBase method, ContentHeaderBase header, ReadOnlyMemory<byte> body)
=======
        internal Command(MethodBase method) : this(method, null, null)
        {
        }

        internal Command(MethodBase method, ContentHeaderBase header, byte[] body)
>>>>>>> f6da18e7
        {
            Method = method;
            Header = header;
            Body = body;
        }

        public Command(MethodBase method, ContentHeaderBase header, IMemoryOwner<byte> body, int bodySize)
        {
            Method = method;
            Header = header;
            _body = body;
            Body = _body?.Memory.Slice(0, bodySize) ?? s_emptyByteArray;
        }

        public ReadOnlyMemory<byte> Body { get; private set; }

        internal ContentHeaderBase Header { get; private set; }

        internal MethodBase Method { get; private set; }

        public static void CheckEmptyFrameSize()
        {
            var f = new EmptyOutboundFrame();
            byte[] b = new byte[f.GetMinimumBufferSize()];
            f.WriteTo(b);
            long actualLength = f.ByteCount;

            if (EmptyFrameSize != actualLength)
            {
                string message =
                    string.Format("EmptyFrameSize is incorrect - defined as {0} where the computed value is in fact {1}.",
                        EmptyFrameSize,
                        actualLength);
                throw new ProtocolViolationException(message);
            }
        }

        internal void Transmit(int channelNumber, Connection connection)
        {
            if (Method.HasContent)
            {
                TransmitAsFrameSet(channelNumber, connection);
            }
            else
            {
                TransmitAsSingleFrame(channelNumber, connection);
            }
        }

        internal void TransmitAsSingleFrame(int channelNumber, Connection connection)
        {
            connection.WriteFrame(new MethodOutboundFrame(channelNumber, Method));
        }

        internal void TransmitAsFrameSet(int channelNumber, Connection connection)
        {
            var frames = new List<OutboundFrame> { new MethodOutboundFrame(channelNumber, Method) };
            if (Method.HasContent)
            {
                frames.Add(new HeaderOutboundFrame(channelNumber, Header, Body.Length));
                int frameMax = (int)Math.Min(int.MaxValue, connection.FrameMax);
                int bodyPayloadMax = (frameMax == 0) ? Body.Length : frameMax - EmptyFrameSize;
                for (int offset = 0; offset < Body.Length; offset += bodyPayloadMax)
                {
                    int remaining = Body.Length - offset;
                    int count = (remaining < bodyPayloadMax) ? remaining : bodyPayloadMax;
                    frames.Add(new BodySegmentOutboundFrame(channelNumber, Body.Slice(offset, count)));
                }
            }

            connection.WriteFrameSet(frames);
        }


        internal static List<OutboundFrame> CalculateFrames(int channelNumber, Connection connection, IList<Command> commands)
        {
            var frames = new List<OutboundFrame>();

            foreach (Command cmd in commands)
            {
                frames.Add(new MethodOutboundFrame(channelNumber, cmd.Method));
                if (cmd.Method.HasContent)
                {
                    frames.Add(new HeaderOutboundFrame(channelNumber, cmd.Header, cmd.Body.Length));
                    int frameMax = (int)Math.Min(int.MaxValue, connection.FrameMax);
                    int bodyPayloadMax = (frameMax == 0) ? cmd.Body.Length : frameMax - EmptyFrameSize;
                    for (int offset = 0; offset < cmd.Body.Length; offset += bodyPayloadMax)
                    {
                        int remaining = cmd.Body.Length - offset;
                        int count = (remaining < bodyPayloadMax) ? remaining : bodyPayloadMax;
                        frames.Add(new BodySegmentOutboundFrame(channelNumber, cmd.Body.Slice(offset, count)));
                    }
                }
            }

            return frames;
        }

        public void Dispose()
        {
            if(_body is IMemoryOwner<byte>)
            {
                _body.Dispose();
            }
        }
    }
}<|MERGE_RESOLUTION|>--- conflicted
+++ resolved
@@ -46,11 +46,7 @@
 
 namespace RabbitMQ.Client.Impl
 {
-<<<<<<< HEAD
-    public class Command : IDisposable
-=======
-    class Command
->>>>>>> f6da18e7
+    class Command : IDisposable
     {
         // EmptyFrameSize, 8 = 1 + 2 + 4 + 1
         // - 1 byte of frame type
@@ -66,26 +62,18 @@
             CheckEmptyFrameSize();
         }
 
-<<<<<<< HEAD
-        public Command(MethodBase method) : this(method, null, null, 0)
+        internal Command(MethodBase method) : this(method, null, null, 0)
         {
         }
 
-        public Command(MethodBase method, ContentHeaderBase header, ReadOnlyMemory<byte> body)
-=======
-        internal Command(MethodBase method) : this(method, null, null)
-        {
-        }
-
-        internal Command(MethodBase method, ContentHeaderBase header, byte[] body)
->>>>>>> f6da18e7
+        internal Command(MethodBase method, ContentHeaderBase header, ReadOnlyMemory<byte> body)
         {
             Method = method;
             Header = header;
             Body = body;
         }
 
-        public Command(MethodBase method, ContentHeaderBase header, IMemoryOwner<byte> body, int bodySize)
+        internal Command(MethodBase method, ContentHeaderBase header, IMemoryOwner<byte> body, int bodySize)
         {
             Method = method;
             Header = header;
@@ -93,13 +81,13 @@
             Body = _body?.Memory.Slice(0, bodySize) ?? s_emptyByteArray;
         }
 
-        public ReadOnlyMemory<byte> Body { get; private set; }
+        internal ReadOnlyMemory<byte> Body { get; private set; }
 
         internal ContentHeaderBase Header { get; private set; }
 
         internal MethodBase Method { get; private set; }
 
-        public static void CheckEmptyFrameSize()
+        internal static void CheckEmptyFrameSize()
         {
             var f = new EmptyOutboundFrame();
             byte[] b = new byte[f.GetMinimumBufferSize()];
