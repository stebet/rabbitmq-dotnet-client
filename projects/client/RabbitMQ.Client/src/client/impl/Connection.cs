// This source code is dual-licensed under the Apache License, version
// 2.0, and the Mozilla Public License, version 1.1.
//
// The APL v2.0:
//
//---------------------------------------------------------------------------
//   Copyright (C) 2007-2014 GoPivotal, Inc.
//
//   Licensed under the Apache License, Version 2.0 (the "License");
//   you may not use this file except in compliance with the License.
//   You may obtain a copy of the License at
//
//       http://www.apache.org/licenses/LICENSE-2.0
//
//   Unless required by applicable law or agreed to in writing, software
//   distributed under the License is distributed on an "AS IS" BASIS,
//   WITHOUT WARRANTIES OR CONDITIONS OF ANY KIND, either express or implied.
//   See the License for the specific language governing permissions and
//   limitations under the License.
//---------------------------------------------------------------------------
//
// The MPL v1.1:
//
//---------------------------------------------------------------------------
//  The contents of this file are subject to the Mozilla Public License
//  Version 1.1 (the "License"); you may not use this file except in
//  compliance with the License. You may obtain a copy of the License
//  at http://www.mozilla.org/MPL/
//
//  Software distributed under the License is distributed on an "AS IS"
//  basis, WITHOUT WARRANTY OF ANY KIND, either express or implied. See
//  the License for the specific language governing rights and
//  limitations under the License.
//
//  The Original Code is RabbitMQ.
//
//  The Initial Developer of the Original Code is GoPivotal, Inc.
//  Copyright (c) 2007-2014 GoPivotal, Inc.  All rights reserved.
//---------------------------------------------------------------------------

using RabbitMQ.Client.Events;
using RabbitMQ.Client.Exceptions;
using RabbitMQ.Client.Impl;
using RabbitMQ.Util;
using System;
using System.Collections.Generic;
using System.IO;

#if NETFX_CORE
using System.Threading.Tasks;
using Windows.Networking.Sockets;
using Windows.ApplicationModel;
#else
using System.Net;
using System.Net.Sockets;
#endif

using System.Reflection;
using System.Text;
using System.Threading;

namespace RabbitMQ.Client.Framing.Impl
{
    public class Connection : IConnection
    {
        public readonly object m_eventLock = new object();

        ///<summary>Heartbeat frame for transmission. Reusable across connections.</summary>
        public readonly Frame m_heartbeatFrame = new Frame(Constants.FrameHeartbeat, 0, new byte[0]);

        ///<summary>Timeout used while waiting for AMQP handshaking to
        ///complete (milliseconds)</summary>
        public const int HandshakeTimeout = 10000;

        public ManualResetEvent m_appContinuation = new ManualResetEvent(false);
        public EventHandler<CallbackExceptionEventArgs> m_callbackException;

        public IDictionary<string, object> m_clientProperties;

        public volatile ShutdownEventArgs m_closeReason = null;
        public volatile bool m_closed = false;

        public EventHandler<ConnectionBlockedEventArgs> m_connectionBlocked;
        public EventHandler<ShutdownEventArgs> m_connectionShutdown;
        public EventHandler<EventArgs> m_connectionUnblocked;
        public IConnectionFactory m_factory;
        public IFrameHandler m_frameHandler;
        public ushort m_heartbeat = 0;
        public TimeSpan m_heartbeatTimeSpan = TimeSpan.FromSeconds(0);

        public Guid m_id = Guid.NewGuid();

        public int m_missedHeartbeats = 0;
        public ModelBase m_model0;
        public volatile bool m_running = true;
        public MainSession m_session0;
        public SessionManager m_sessionManager;

        public IList<ShutdownReportEntry> m_shutdownReport = new SynchronizedList<ShutdownReportEntry>(new List<ShutdownReportEntry>());
        private Timer _heartbeatWriteTimer;

        // true if we haven't finished connection negotiation.
        // In this state socket exceptions are treated as fatal connection
        // errors, otherwise as read timeouts
        private bool m_inConnectionNegotiation;

        public ConsumerWorkService ConsumerWorkService { get; private set; }

        public Connection(IConnectionFactory factory, bool insist, IFrameHandler frameHandler)
        {
            KnownHosts = null;
            FrameMax = 0;
            m_factory = factory;
            m_frameHandler = frameHandler;
            this.ConsumerWorkService = new ConsumerWorkService(factory.TaskScheduler);

            m_sessionManager = new SessionManager(this, 0);
            m_session0 = new MainSession(this) { Handler = NotifyReceivedCloseOk };
            m_model0 = (ModelBase)Protocol.CreateModel(m_session0);

            StartMainLoop(factory.UseBackgroundThreadsForIO);
            Open(insist);
<<<<<<< HEAD
            StartHeartbeatTimers();

#if NETFX_CORE
#pragma warning disable 0168
            try
            {
                Windows.UI.Xaml.Application.Current.Suspending += this.HandleApplicationSuspend;
            }
            catch(Exception ex)
            {
                // If called from a desktop app (i.e. unit tests), then there is no current application
            }
#pragma warning restore 0168
#else
=======

            StartHeartbeatTimer();
>>>>>>> f6ae6e6f
            AppDomain.CurrentDomain.DomainUnload += HandleDomainUnload;
#endif
        }

        public event EventHandler<CallbackExceptionEventArgs> CallbackException
        {
            add
            {
                lock (m_eventLock)
                {
                    m_callbackException += value;
                }
            }
            remove
            {
                lock (m_eventLock)
                {
                    m_callbackException -= value;
                }
            }
        }

        public event EventHandler<ConnectionBlockedEventArgs> ConnectionBlocked
        {
            add
            {
                lock (m_eventLock)
                {
                    m_connectionBlocked += value;
                }
            }
            remove
            {
                lock (m_eventLock)
                {
                    m_connectionBlocked -= value;
                }
            }
        }

        public event EventHandler<ShutdownEventArgs> ConnectionShutdown
        {
            add
            {
                bool ok = false;
                lock (m_eventLock)
                {
                    if (m_closeReason == null)
                    {
                        m_connectionShutdown += value;
                        ok = true;
                    }
                }
                if (!ok)
                {
                    value(this, m_closeReason);
                }
            }
            remove
            {
                lock (m_eventLock)
                {
                    m_connectionShutdown -= value;
                }
            }
        }

        public event EventHandler<EventArgs> ConnectionUnblocked
        {
            add
            {
                lock (m_eventLock)
                {
                    m_connectionUnblocked += value;
                }
            }
            remove
            {
                lock (m_eventLock)
                {
                    m_connectionUnblocked -= value;
                }
            }
        }

        public bool AutoClose
        {
            get { return m_sessionManager.AutoClose; }
            set { m_sessionManager.AutoClose = value; }
        }

        public ushort ChannelMax
        {
            get { return m_sessionManager.ChannelMax; }
        }

        public IDictionary<string, object> ClientProperties
        {
            get { return m_clientProperties; }
            set { m_clientProperties = value; }
        }

        public ShutdownEventArgs CloseReason
        {
            get { return m_closeReason; }
        }

        public AmqpTcpEndpoint Endpoint
        {
            get { return m_frameHandler.Endpoint; }
        }

        public uint FrameMax { get; set; }

        public ushort Heartbeat
        {
            get { return m_heartbeat; }
            set
            {
                m_heartbeat = value;
                // timers fire at half the interval to avoid race
                // conditions
                m_heartbeatTimeSpan = TimeSpan.FromMilliseconds((value * 1000) / 2.0);
                m_frameHandler.Timeout = (value * 1000) / 2;
            }
        }

        public bool IsOpen
        {
            get { return CloseReason == null; }
        }

        public AmqpTcpEndpoint[] KnownHosts { get; set; }

#if !NETFX_CORE
        public EndPoint LocalEndPoint
        {
            get { return m_frameHandler.LocalEndPoint; }
        }
#endif

        public int LocalPort
        {
            get { return m_frameHandler.LocalPort; }
        }

        ///<summary>Another overload of a Protocol property, useful
        ///for exposing a tighter type.</summary>
        public ProtocolBase Protocol
        {
            get { return (ProtocolBase)Endpoint.Protocol; }
        }

#if !NETFX_CORE
        public EndPoint RemoteEndPoint
        {
            get { return m_frameHandler.RemoteEndPoint; }
        }
#endif

        public int RemotePort
        {
            get { return m_frameHandler.RemotePort; }
        }

        public IDictionary<string, object> ServerProperties { get; set; }

        public IList<ShutdownReportEntry> ShutdownReport
        {
            get { return m_shutdownReport; }
        }

        ///<summary>Explicit implementation of IConnection.Protocol.</summary>
        IProtocol IConnection.Protocol
        {
            get { return Endpoint.Protocol; }
        }

        public static IDictionary<string, object> DefaultClientProperties()
        {
            Assembly assembly =
#if NETFX_CORE
                System.Reflection.IntrospectionExtensions.GetTypeInfo(typeof(Connection)).Assembly;
#else
                System.Reflection.Assembly.GetAssembly(typeof(Connection));
#endif

            string version = assembly.GetName().Version.ToString();
            //TODO: Get the rest of this data from the Assembly Attributes
            IDictionary<string, object> table = new Dictionary<string, object>();
            table["product"] = Encoding.UTF8.GetBytes("RabbitMQ");
            table["version"] = Encoding.UTF8.GetBytes(version);
            table["platform"] = Encoding.UTF8.GetBytes(".NET");
            table["copyright"] = Encoding.UTF8.GetBytes("Copyright (C) 2007-2014 GoPivotal, Inc.");
            table["information"] = Encoding.UTF8.GetBytes("Licensed under the MPL.  " +
                                                          "See http://www.rabbitmq.com/");
            return table;
        }

        public void Abort(ushort reasonCode, string reasonText,
            ShutdownInitiator initiator, int timeout)
        {
            Close(new ShutdownEventArgs(initiator, reasonCode, reasonText),
                true, timeout);
        }

        public void Close(ShutdownEventArgs reason)
        {
            Close(reason, false, Timeout.Infinite);
        }

        ///<summary>Try to close connection in a graceful way</summary>
        ///<remarks>
        ///<para>
        ///Shutdown reason contains code and text assigned when closing the connection,
        ///as well as the information about what initiated the close
        ///</para>
        ///<para>
        ///Abort flag, if true, signals to close the ongoing connection immediately
        ///and do not report any errors if it was already closed.
        ///</para>
        ///<para>
        ///Timeout determines how much time internal close operations should be given
        ///to complete. Negative or Timeout.Infinite value mean infinity.
        ///</para>
        ///</remarks>
        public void Close(ShutdownEventArgs reason, bool abort, int timeout)
        {
            if (!SetCloseReason(reason))
            {
                if (!abort)
                {
                    throw new AlreadyClosedException(m_closeReason);
                }
            }
            else
            {
                OnShutdown();
                m_session0.SetSessionClosing(false);

                try
                {
                    // Try to send connection.close
                    // Wait for CloseOk in the MainLoop
                    m_session0.Transmit(ConnectionCloseWrapper(reason.ReplyCode,
                        reason.ReplyText));
                }
                catch (AlreadyClosedException ace)
                {
                    if (!abort)
                    {
                        throw ace;
                    }
                }
#pragma warning disable 0168
                catch (NotSupportedException nse)
                {
                    // buffered stream had unread data in it and Flush()
                    // was called, ignore to not confuse the user
                }
#pragma warning restore 0168
                catch (IOException ioe)
                {
                    if (m_model0.CloseReason == null)
                    {
                        if (!abort)
                        {
                            throw ioe;
                        }
                        else
                        {
                            LogCloseError("Couldn't close connection cleanly. "
                                          + "Socket closed unexpectedly", ioe);
                        }
                    }
                }
                finally
                {
                    TerminateMainloop();
                }
            }

#if NETFX_CORE
            var receivedSignal = m_appContinuation.WaitOne(BlockingCell.validatedTimeout(timeout));
#else
            var receivedSignal = m_appContinuation.WaitOne(BlockingCell.validatedTimeout(timeout), true);
#endif

            if (!receivedSignal)
            {
                m_frameHandler.Close();
            }
        }

        ///<remarks>
        /// Loop only used while quiescing. Use only to cleanly close connection
        ///</remarks>
        public void ClosingLoop()
        {
            try
            {
                m_frameHandler.Timeout = 0;
                // Wait for response/socket closure or timeout
                while (!m_closed)
                {
                    MainLoopIteration();
                }
            }
            catch (ObjectDisposedException ode)
            {
                if (!m_closed)
                {
                    LogCloseError("Connection didn't close cleanly", ode);
                }
            }
            catch (EndOfStreamException eose)
            {
                if (m_model0.CloseReason == null)
                {
                    LogCloseError("Connection didn't close cleanly. "
                                  + "Socket closed unexpectedly", eose);
                }
            }
            catch (IOException ioe)
            {
                LogCloseError("Connection didn't close cleanly. "
                              + "Socket closed unexpectedly", ioe);
            }
            catch (Exception e)
            {
                LogCloseError("Unexpected exception while closing: ", e);
            }
        }

        public Command ConnectionCloseWrapper(ushort reasonCode, string reasonText)
        {
            Command request;
            int replyClassId, replyMethodId;
            Protocol.CreateConnectionClose(reasonCode,
                reasonText,
                out request,
                out replyClassId,
                out replyMethodId);
            return request;
        }

        public ISession CreateSession()
        {
            return m_sessionManager.Create();
        }

        public ISession CreateSession(int channelNumber)
        {
            return m_sessionManager.Create(channelNumber);
        }

        public void EnsureIsOpen()
        {
            if (!IsOpen)
            {
                throw new AlreadyClosedException(CloseReason);
            }
        }

        // Only call at the end of the Mainloop or HeartbeatLoop
        public void FinishClose()
        {
            // Notify hearbeat loops that they can leave
            m_closed = true;
            StopHeartbeatTimer();

            m_frameHandler.Close();
            m_model0.SetCloseReason(m_closeReason);
            m_model0.FinishClose();
        }

#if NETFX_CORE
        /// <remarks>
        /// We need to close the socket, otherwise suspending the application will take the maximum time allowed
        /// </remarks>
        public void HandleApplicationSuspend(object sender, SuspendingEventArgs suspendingEventArgs)
        {
            Abort(Constants.InternalError, "Application Suspend");
        }
#else
        /// <remarks>
        /// We need to close the socket, otherwise attempting to unload the domain
        /// could cause a CannotUnloadAppDomainException
        /// </remarks>
        public void HandleDomainUnload(object sender, EventArgs ea)
        {
            Abort(Constants.InternalError, "Domain Unload");
        }
#endif

        public void HandleMainLoopException(ShutdownEventArgs reason)
        {
            if (!SetCloseReason(reason))
            {
                LogCloseError("Unexpected Main Loop Exception while closing: "
                              + reason, null);
                return;
            }

            OnShutdown();
            LogCloseError("Unexpected connection closure: " + reason, null);
        }

        public bool HardProtocolExceptionHandler(HardProtocolException hpe)
        {
            if (SetCloseReason(hpe.ShutdownReason))
            {
                OnShutdown();
                m_session0.SetSessionClosing(false);
                try
                {
                    m_session0.Transmit(ConnectionCloseWrapper(
                        hpe.ShutdownReason.ReplyCode,
                        hpe.ShutdownReason.ReplyText));
                    return true;
                }
                catch (IOException ioe)
                {
                    LogCloseError("Broker closed socket unexpectedly", ioe);
                }
            }
            else
            {
                LogCloseError("Hard Protocol Exception occured "
                              + "while closing the connection", hpe);
            }

            return false;
        }

<<<<<<< HEAD
        public void HeartbeatReadTimerCallback(object state)
        {
            bool shouldTerminate = false;
            if (!m_closed)
            {
                if (!m_heartbeatRead.WaitOne(0))
                {
                    m_missedHeartbeats++;
                }
                else
                {
                    m_missedHeartbeats = 0;
                }

                // Has to miss two full heartbeats to force socket close
                if (m_missedHeartbeats > 1)
                {
                    String description = "Heartbeat missing with heartbeat == " +
                                         m_heartbeat + " seconds";
                    var eose = new EndOfStreamException(description);
                    m_shutdownReport.Add(new ShutdownReportEntry(description, eose));
                    HandleMainLoopException(new ShutdownEventArgs(
                        ShutdownInitiator.Library,
                        0,
                        "End of stream",
                        eose));
                    shouldTerminate = true;
                }
            }

            if (shouldTerminate)
            {
                TerminateMainloop();
                FinishClose();
            }
            else
            {
                _heartbeatReadTimer.Change(Heartbeat * 1000, Timeout.Infinite);
            }
        }

=======
>>>>>>> f6ae6e6f
        public void HeartbeatWriteTimerCallback(object state)
        {
            bool shouldTerminate = false;
            try
            {
                if (!m_closed)
                {
<<<<<<< HEAD
                    if (!m_heartbeatWrite.WaitOne(0))
                    {
                        WriteFrame(m_heartbeatFrame);
                    }
=======
                    WriteFrame(m_heartbeatFrame);
>>>>>>> f6ae6e6f
                }
            }
            catch (Exception e)
            {
                HandleMainLoopException(new ShutdownEventArgs(
                    ShutdownInitiator.Library,
                    0,
                    "End of stream",
                    e));
                shouldTerminate = true;
            }

            if (m_closed || shouldTerminate)
            {
                TerminateMainloop();
                FinishClose();
            }
        }

        public void InternalClose(ShutdownEventArgs reason)
        {
            if (!SetCloseReason(reason))
            {
                if (m_closed)
                {
                    throw new AlreadyClosedException(m_closeReason);
                }
                // We are quiescing, but still allow for server-close
            }

            OnShutdown();
            m_session0.SetSessionClosing(true);
            TerminateMainloop();
        }

        public void LogCloseError(String error, Exception ex)
        {
            m_shutdownReport.Add(new ShutdownReportEntry(error, ex));
        }

        public void MainLoop()
        {
            try
            {
                bool shutdownCleanly = false;
                try
                {
                    while (m_running)
                    {
                        try
                        {
                            MainLoopIteration();
                        }
                        catch (SoftProtocolException spe)
                        {
                            QuiesceChannel(spe);
                        }
                    }
                    shutdownCleanly = true;
                }
                catch (EndOfStreamException eose)
                {
                    // Possible heartbeat exception
                    HandleMainLoopException(new ShutdownEventArgs(
                        ShutdownInitiator.Library,
                        0,
                        "End of stream",
                        eose));
                }
                catch (HardProtocolException hpe)
                {
                    shutdownCleanly = HardProtocolExceptionHandler(hpe);
                }
<<<<<<< HEAD
#if !NETFX_CORE
                catch (SocketException se)
                {
                    // Possibly due to handshake timeout
                    HandleMainLoopException(new ShutdownEventArgs(ShutdownInitiator.Library,
                        0,
                        "Socket exception",
                        se));
                }
#endif
=======
>>>>>>> f6ae6e6f
                catch (Exception ex)
                {
                    HandleMainLoopException(new ShutdownEventArgs(ShutdownInitiator.Library,
                        Constants.InternalError,
                        "Unexpected Exception",
                        ex));
                }

                // If allowed for clean shutdown, run main loop until the
                // connection closes.
                if (shutdownCleanly)
                {
#pragma warning disable 0168
                    try
                    {
                        ClosingLoop();
                    } 
#if NETFX_CORE
                    catch (Exception ex)
                    {
                        if (SocketError.GetStatus(ex.HResult) != SocketErrorStatus.Unknown)
                        {
                            // means that socket was closed when frame handler
                            // attempted to use it. Since we are shutting down,
                            // ignore it.
                        }
                        else
                        {
                            throw;
                        }
                    }
#else
                    catch (SocketException se)
                    {
                        // means that socket was closed when frame handler
                        // attempted to use it. Since we are shutting down,
                        // ignore it.
                    }
#endif
#pragma warning restore 0168
                }

                FinishClose();
            }
            finally
            {
                m_appContinuation.Set();
            }
        }

        public void MainLoopIteration()
        {
            try
            {
                Frame frame = m_frameHandler.ReadFrame();

                // We have received an actual frame.
                m_missedHeartbeats = 0;
                if (frame.Type == Constants.FrameHeartbeat)
                {
                    // Ignore it: we've already just reset the heartbeat
                    // counter.
                    return;
                }

                if (frame.Channel == 0)
                {
                    // In theory, we could get non-connection.close-ok
                    // frames here while we're quiescing (m_closeReason !=
                    // null). In practice, there's a limited number of
                    // things the server can ask of us on channel 0 -
                    // essentially, just connection.close. That, combined
                    // with the restrictions on pipelining, mean that
                    // we're OK here to handle channel 0 traffic in a
                    // quiescing situation, even though technically we
                    // should be ignoring everything except
                    // connection.close-ok.
                    m_session0.HandleFrame(frame);
                }
                else
                {
                    // If we're still m_running, but have a m_closeReason,
                    // then we must be quiescing, which means any inbound
                    // frames for non-zero channels (and any inbound
                    // commands on channel zero that aren't
                    // Connection.CloseOk) must be discarded.
                    if (m_closeReason == null)
                    {
                        // No close reason, not quiescing the
                        // connection. Handle the frame. (Of course, the
                        // Session itself may be quiescing this particular
                        // channel, but that's none of our concern.)
                        ISession session = m_sessionManager.Lookup(frame.Channel);
                        if (session == null)
                        {
                            throw new ChannelErrorException(frame.Channel);
                        }
                        else
                        {
                            session.HandleFrame(frame);
                        }
                    }
                }
            }
            catch (SocketException ioe)
            {
                HandleIOException(ioe);
            }
            catch (IOException ioe)
            {
                HandleIOException(ioe);
            }
        }

        // socket receive timeout is configured to be 1/2 of the heartbeat timeout
        // and the peer must be considered dead after two subsequent missed heartbeats:
        // terminate after 4 socket timeouts
        private const int SOCKET_TIMEOUTS_TO_CONSIDER_PEER_UNRESPONSIVE = 4;

        protected void HandleIOException(Exception e)
        {
            // socket error when in negotiation, throw BrokerUnreachableException
            // immediately
            if (m_inConnectionNegotiation)
            {
                var cfe = new ConnectFailureException("I/O error before connection negotiation was completed", e);
                throw new BrokerUnreachableException(cfe);
            }

            if (++m_missedHeartbeats >= SOCKET_TIMEOUTS_TO_CONSIDER_PEER_UNRESPONSIVE)
            {
                var description =
                    String.Format("Peer missed 2 heartbeats with heartbeat timeout set to {0} seconds",
                                  m_heartbeat);
                var eose = new EndOfStreamException(description);
                m_shutdownReport.Add(new ShutdownReportEntry(description, eose));
                HandleMainLoopException(new ShutdownEventArgs(ShutdownInitiator.Library,
                                                              0,
                                                              "End of stream",
                                                              eose));
                TerminateMainloop();
                FinishClose();
            }
        }

        public void NotifyReceivedCloseOk()
        {
            TerminateMainloop();
            m_closed = true;
        }

        public void OnCallbackException(CallbackExceptionEventArgs args)
        {
            EventHandler<CallbackExceptionEventArgs> handler;
            lock (m_eventLock)
            {
                handler = m_callbackException;
            }
            if (handler != null)
            {
                foreach (EventHandler<CallbackExceptionEventArgs> h in handler.GetInvocationList())
                {
                    try
                    {
                        h(this, args);
                    }
                    catch
                    {
                        // Exception in
                        // Callback-exception-handler. That was the
                        // app's last chance. Swallow the exception.
                        // FIXME: proper logging
                    }
                }
            }
        }

        public void OnConnectionBlocked(ConnectionBlockedEventArgs args)
        {
            EventHandler<ConnectionBlockedEventArgs> handler;
            lock (m_eventLock)
            {
                handler = m_connectionBlocked;
            }
            if (handler != null)
            {
                foreach (EventHandler<ConnectionBlockedEventArgs> h in handler.GetInvocationList())
                {
                    try
                    {
                        h(this, args);
                    }
                    catch (Exception e)
                    {
                        OnCallbackException(CallbackExceptionEventArgs.Build(e,
                            new Dictionary<string, object>
                            {
                                {"context", "OnConnectionBlocked"}
                            }));
                    }
                }
            }
        }

        public void OnConnectionUnblocked()
        {
            EventHandler<EventArgs> handler;
            lock (m_eventLock)
            {
                handler = m_connectionUnblocked;
            }
            if (handler != null)
            {
                foreach (EventHandler<EventArgs> h in handler.GetInvocationList())
                {
                    try
                    {
                        h(this, EventArgs.Empty);
                    }
                    catch (Exception e)
                    {
                        OnCallbackException(CallbackExceptionEventArgs.Build(e,
                            new Dictionary<string, object>
                            {
                                {"context", "OnConnectionUnblocked"}
                            }));
                    }
                }
            }
        }

        ///<summary>Broadcasts notification of the final shutdown of the connection.</summary>
        public void OnShutdown()
        {
            EventHandler<ShutdownEventArgs> handler;
            ShutdownEventArgs reason;
            lock (m_eventLock)
            {
                handler = m_connectionShutdown;
                reason = m_closeReason;
                m_connectionShutdown = null;
            }
            if (handler != null)
            {
                foreach (EventHandler<ShutdownEventArgs> h in handler.GetInvocationList())
                {
                    try
                    {
                        h(this, reason);
                    }
                    catch (Exception e)
                    {
                        OnCallbackException(CallbackExceptionEventArgs.Build(e,
                            new Dictionary<string, object>
                            {
                                {"context", "OnShutdown"}
                            }));
                    }
                }
            }
#if NETFX_CORE
#pragma warning disable 0168
            try
            {
                Windows.UI.Xaml.Application.Current.Suspending -= this.HandleApplicationSuspend;
            }
            catch (Exception ex)
            {
                // If called from a desktop app (i.e. unit tests), then there is no current application
            }
#pragma warning restore 0168
#else
            AppDomain.CurrentDomain.DomainUnload -= HandleDomainUnload;
#endif
        }

        public void Open(bool insist)
        {
            StartAndTune();
            m_model0.ConnectionOpen(m_factory.VirtualHost, String.Empty, false);
        }

        public void PrettyPrintShutdownReport()
        {
            if (ShutdownReport.Count == 0)
            {
#if NETFX_CORE
                System.Diagnostics.Debug.WriteLine(
#else
                Console.Error.WriteLine(
#endif
                    "No errors reported when closing connection {0}", this);
            }
            else
            {
#if NETFX_CORE
                System.Diagnostics.Debug.WriteLine(
#else
                Console.Error.WriteLine(
#endif
                    "Log of errors while closing connection {0}:", this);
                foreach (ShutdownReportEntry entry in ShutdownReport)
                {
#if NETFX_CORE
                System.Diagnostics.Debug.WriteLine(
#else
                    Console.Error.WriteLine(
#endif
                        entry.ToString());
                }
            }
        }

        ///<summary>
        /// Sets the channel named in the SoftProtocolException into
        /// "quiescing mode", where we issue a channel.close and
        /// ignore everything except for subsequent channel.close
        /// messages and the channel.close-ok reply that should
        /// eventually arrive.
        ///</summary>
        ///<remarks>
        ///<para>
        /// Since a well-behaved peer will not wait indefinitely before
        /// issuing the close-ok, we don't bother with a timeout here;
        /// compare this to the case of a connection.close-ok, where a
        /// timeout is necessary.
        ///</para>
        ///<para>
        /// We need to send the close method and politely wait for a
        /// reply before marking the channel as available for reuse.
        ///</para>
        ///<para>
        /// As soon as SoftProtocolException is detected, we should stop
        /// servicing ordinary application work, and should concentrate
        /// on bringing down the channel as quickly and gracefully as
        /// possible. The way this is done, as per the close-protocol,
        /// is to signal closure up the stack *before* sending the
        /// channel.close, by invoking ISession.Close. Once the upper
        /// layers have been signalled, we are free to do what we need
        /// to do to clean up and shut down the channel.
        ///</para>
        ///</remarks>
        public void QuiesceChannel(SoftProtocolException pe)
        {
            // Construct the QuiescingSession that we'll use during
            // the quiesce process.

            ISession newSession = new QuiescingSession(this,
                pe.Channel,
                pe.ShutdownReason);

            // Here we detach the session from the connection. It's
            // still alive: it just won't receive any further frames
            // from the mainloop (once we return to the mainloop, of
            // course). Instead, those frames will be directed at the
            // new QuiescingSession.
            ISession oldSession = m_sessionManager.Swap(pe.Channel, newSession);

            // Now we have all the information we need, and the event
            // flow of the *lower* layers is set up properly for
            // shutdown. Signal channel closure *up* the stack, toward
            // the model and application.
            oldSession.Close(pe.ShutdownReason);

            // The upper layers have been signalled. Now we can tell
            // our peer. The peer will respond through the lower
            // layers - specifically, through the QuiescingSession we
            // installed above.
            newSession.Transmit(ChannelCloseWrapper(pe.ReplyCode, pe.Message));
        }

        public bool SetCloseReason(ShutdownEventArgs reason)
        {
            lock (m_eventLock)
            {
                if (m_closeReason == null)
                {
                    m_closeReason = reason;
                    return true;
                }
                else
                {
                    return false;
                }
            }
        }

        public void StartHeartbeatTimer()
        {
            if (Heartbeat != 0)
            {
                _heartbeatWriteTimer = new Timer(HeartbeatWriteTimerCallback);
                _heartbeatWriteTimer.Change(TimeSpan.FromMilliseconds(0), m_heartbeatTimeSpan);
            }
        }

        public void StartMainLoop(bool useBackgroundThread)
        {
            var taskName = "AMQP Connection " + Endpoint;

#if NETFX_CORE
            Task.Factory.StartNew(this.MainLoop, TaskCreationOptions.LongRunning);
#else
            var mainLoopThread = new Thread(MainLoop);
            mainLoopThread.Name = taskName;
            mainLoopThread.IsBackground = useBackgroundThread;
            mainLoopThread.Start();
#endif
        }

        protected void StopHeartbeatTimer()
        {
            if (_heartbeatWriteTimer != null)
            {
                _heartbeatWriteTimer.Dispose();
            }
        }

        ///<remarks>
        /// May be called more than once. Should therefore be idempotent.
        ///</remarks>
        public void TerminateMainloop()
        {
            StopHeartbeatTimer();
            m_running = false;
        }

        public override string ToString()
        {
            return string.Format("Connection({0},{1})", m_id, Endpoint);
        }

        public void WriteFrame(Frame f)
        {
            m_frameHandler.WriteFrame(f);
        }

        ///<summary>API-side invocation of connection abort.</summary>
        public void Abort()
        {
            Abort(Timeout.Infinite);
        }

        ///<summary>API-side invocation of connection abort.</summary>
        public void Abort(ushort reasonCode, string reasonText)
        {
            Abort(reasonCode, reasonText, Timeout.Infinite);
        }

        ///<summary>API-side invocation of connection abort with timeout.</summary>
        public void Abort(int timeout)
        {
            Abort(Constants.ReplySuccess, "Connection close forced", timeout);
        }

        ///<summary>API-side invocation of connection abort with timeout.</summary>
        public void Abort(ushort reasonCode, string reasonText, int timeout)
        {
            Abort(reasonCode, reasonText, ShutdownInitiator.Application, timeout);
        }

        ///<summary>API-side invocation of connection.close.</summary>
        public void Close()
        {
            Close(Constants.ReplySuccess, "Goodbye", Timeout.Infinite);
        }

        ///<summary>API-side invocation of connection.close.</summary>
        public void Close(ushort reasonCode, string reasonText)
        {
            Close(reasonCode, reasonText, Timeout.Infinite);
        }

        ///<summary>API-side invocation of connection.close with timeout.</summary>
        public void Close(int timeout)
        {
            Close(Constants.ReplySuccess, "Goodbye", timeout);
        }

        ///<summary>API-side invocation of connection.close with timeout.</summary>
        public void Close(ushort reasonCode, string reasonText, int timeout)
        {
            Close(new ShutdownEventArgs(ShutdownInitiator.Application, reasonCode, reasonText), false, timeout);
        }

        public IModel CreateModel()
        {
            EnsureIsOpen();
            ISession session = CreateSession();
            var model = (IFullModel)Protocol.CreateModel(session, this.ConsumerWorkService);
            model._Private_ChannelOpen("");
            return model;
        }

        public void HandleConnectionBlocked(string reason)
        {
            var args = new ConnectionBlockedEventArgs(reason);
            OnConnectionBlocked(args);
        }

        public void HandleConnectionUnblocked()
        {
            OnConnectionUnblocked();
        }

        void IDisposable.Dispose()
        {
            StopHeartbeatTimer();
            Abort();
            if (ShutdownReport.Count > 0)
            {
                foreach (ShutdownReportEntry entry in ShutdownReport)
                {
                    if (entry.Exception != null)
                    {
                        throw entry.Exception;
                    }
                }
                throw new OperationInterruptedException(null);
            }
        }

        protected Command ChannelCloseWrapper(ushort reasonCode, string reasonText)
        {
            Command request;
            int replyClassId, replyMethodId;
            Protocol.CreateChannelClose(reasonCode,
                reasonText,
                out request,
                out replyClassId,
                out replyMethodId);
            return request;
        }

        protected void StartAndTune()
        {
            m_inConnectionNegotiation = true;
            var connectionStartCell = new BlockingCell();
            m_model0.m_connectionStartCell = connectionStartCell;
            m_frameHandler.Timeout = HandshakeTimeout;
            m_frameHandler.SendHeader();

            var connectionStart = (ConnectionStartDetails)
                connectionStartCell.Value;

            if (connectionStart == null)
            {
                throw new IOException("connection.start was never received, likely due to a network timeout");
            }

            ServerProperties = connectionStart.m_serverProperties;

            var serverVersion = new AmqpVersion(connectionStart.m_versionMajor,
                connectionStart.m_versionMinor);
            if (!serverVersion.Equals(Protocol.Version))
            {
                TerminateMainloop();
                FinishClose();
                throw new ProtocolVersionMismatchException(Protocol.MajorVersion,
                    Protocol.MinorVersion,
                    serverVersion.Major,
                    serverVersion.Minor);
            }

            m_clientProperties = new Dictionary<string, object>(m_factory.ClientProperties);
            m_clientProperties["capabilities"] = Protocol.Capabilities;

            // FIXME: parse out locales properly!
            ConnectionTuneDetails connectionTune = default(ConnectionTuneDetails);
            bool tuned = false;
            try
            {
                string mechanismsString = Encoding.UTF8.GetString(connectionStart.m_mechanisms, 0, connectionStart.m_mechanisms.Length);
                string[] mechanisms = mechanismsString.Split(' ');
                AuthMechanismFactory mechanismFactory = m_factory.AuthMechanismFactory(mechanisms);
                if (mechanismFactory == null)
                {
                    throw new IOException("No compatible authentication mechanism found - " +
                                          "server offered [" + mechanismsString + "]");
                }
                AuthMechanism mechanism = mechanismFactory.GetInstance();
                byte[] challenge = null;
                do
                {
                    byte[] response = mechanism.handleChallenge(challenge, m_factory);
                    ConnectionSecureOrTune res;
                    if (challenge == null)
                    {
                        res = m_model0.ConnectionStartOk(m_clientProperties,
                            mechanismFactory.Name,
                            response,
                            "en_US");
                    }
                    else
                    {
                        res = m_model0.ConnectionSecureOk(response);
                    }

                    if (res.m_challenge == null)
                    {
                        connectionTune = res.m_tuneDetails;
                        tuned = true;
                    }
                    else
                    {
                        challenge = res.m_challenge;
                    }
                }
                while (!tuned);
            }
            catch (OperationInterruptedException e)
            {
                if (e.ShutdownReason != null && e.ShutdownReason.ReplyCode == Constants.AccessRefused)
                {
                    throw new AuthenticationFailureException(e.ShutdownReason.ReplyText);
                }
                throw new PossibleAuthenticationFailureException(
                    "Possibly caused by authentication failure", e);
            }

            var channelMax = (ushort)NegotiatedMaxValue(m_factory.RequestedChannelMax,
                connectionTune.m_channelMax);
            m_sessionManager = new SessionManager(this, channelMax);

            uint frameMax = NegotiatedMaxValue(m_factory.RequestedFrameMax,
                connectionTune.m_frameMax);
            FrameMax = frameMax;

            var heartbeat = (ushort)NegotiatedMaxValue(m_factory.RequestedHeartbeat,
                connectionTune.m_heartbeat);
            Heartbeat = heartbeat;

            m_model0.ConnectionTuneOk(channelMax,
                frameMax,
                heartbeat);

            m_inConnectionNegotiation = false;
        }

        private static uint NegotiatedMaxValue(uint clientValue, uint serverValue)
        {
            return (clientValue == 0 || serverValue == 0) ?
                Math.Max(clientValue, serverValue) :
                Math.Min(clientValue, serverValue);
        }
    }
}<|MERGE_RESOLUTION|>--- conflicted
+++ resolved
@@ -120,9 +120,8 @@
 
             StartMainLoop(factory.UseBackgroundThreadsForIO);
             Open(insist);
-<<<<<<< HEAD
-            StartHeartbeatTimers();
-
+            StartHeartbeatTimer();
+            
 #if NETFX_CORE
 #pragma warning disable 0168
             try
@@ -135,10 +134,6 @@
             }
 #pragma warning restore 0168
 #else
-=======
-
-            StartHeartbeatTimer();
->>>>>>> f6ae6e6f
             AppDomain.CurrentDomain.DomainUnload += HandleDomainUnload;
 #endif
         }
@@ -574,50 +569,6 @@
             return false;
         }
 
-<<<<<<< HEAD
-        public void HeartbeatReadTimerCallback(object state)
-        {
-            bool shouldTerminate = false;
-            if (!m_closed)
-            {
-                if (!m_heartbeatRead.WaitOne(0))
-                {
-                    m_missedHeartbeats++;
-                }
-                else
-                {
-                    m_missedHeartbeats = 0;
-                }
-
-                // Has to miss two full heartbeats to force socket close
-                if (m_missedHeartbeats > 1)
-                {
-                    String description = "Heartbeat missing with heartbeat == " +
-                                         m_heartbeat + " seconds";
-                    var eose = new EndOfStreamException(description);
-                    m_shutdownReport.Add(new ShutdownReportEntry(description, eose));
-                    HandleMainLoopException(new ShutdownEventArgs(
-                        ShutdownInitiator.Library,
-                        0,
-                        "End of stream",
-                        eose));
-                    shouldTerminate = true;
-                }
-            }
-
-            if (shouldTerminate)
-            {
-                TerminateMainloop();
-                FinishClose();
-            }
-            else
-            {
-                _heartbeatReadTimer.Change(Heartbeat * 1000, Timeout.Infinite);
-            }
-        }
-
-=======
->>>>>>> f6ae6e6f
         public void HeartbeatWriteTimerCallback(object state)
         {
             bool shouldTerminate = false;
@@ -625,14 +576,7 @@
             {
                 if (!m_closed)
                 {
-<<<<<<< HEAD
-                    if (!m_heartbeatWrite.WaitOne(0))
-                    {
-                        WriteFrame(m_heartbeatFrame);
-                    }
-=======
                     WriteFrame(m_heartbeatFrame);
->>>>>>> f6ae6e6f
                 }
             }
             catch (Exception e)
@@ -706,19 +650,7 @@
                 {
                     shutdownCleanly = HardProtocolExceptionHandler(hpe);
                 }
-<<<<<<< HEAD
 #if !NETFX_CORE
-                catch (SocketException se)
-                {
-                    // Possibly due to handshake timeout
-                    HandleMainLoopException(new ShutdownEventArgs(ShutdownInitiator.Library,
-                        0,
-                        "Socket exception",
-                        se));
-                }
-#endif
-=======
->>>>>>> f6ae6e6f
                 catch (Exception ex)
                 {
                     HandleMainLoopException(new ShutdownEventArgs(ShutdownInitiator.Library,
@@ -726,6 +658,7 @@
                         "Unexpected Exception",
                         ex));
                 }
+#endif
 
                 // If allowed for clean shutdown, run main loop until the
                 // connection closes.
