// This source code is dual-licensed under the Apache License, version
// 2.0, and the Mozilla Public License, version 1.1.
//
// The APL v2.0:
//
//---------------------------------------------------------------------------
//   Copyright (c) 2007-2020 VMware, Inc.
//
//   Licensed under the Apache License, Version 2.0 (the "License");
//   you may not use this file except in compliance with the License.
//   You may obtain a copy of the License at
//
//       https://www.apache.org/licenses/LICENSE-2.0
//
//   Unless required by applicable law or agreed to in writing, software
//   distributed under the License is distributed on an "AS IS" BASIS,
//   WITHOUT WARRANTIES OR CONDITIONS OF ANY KIND, either express or implied.
//   See the License for the specific language governing permissions and
//   limitations under the License.
//---------------------------------------------------------------------------
//
// The MPL v1.1:
//
//---------------------------------------------------------------------------
//  The contents of this file are subject to the Mozilla Public License
//  Version 1.1 (the "License"); you may not use this file except in
//  compliance with the License. You may obtain a copy of the License
//  at https://www.mozilla.org/MPL/
//
//  Software distributed under the License is distributed on an "AS IS"
//  basis, WITHOUT WARRANTY OF ANY KIND, either express or implied. See
//  the License for the specific language governing rights and
//  limitations under the License.
//
//  The Original Code is RabbitMQ.
//
//  The Initial Developer of the Original Code is Pivotal Software, Inc.
//  Copyright (c) 2007-2020 VMware, Inc.  All rights reserved.
//---------------------------------------------------------------------------

using System;
using System.Buffers;
using System.IO;
using System.Net.Sockets;

using RabbitMQ.Client.Exceptions;
using RabbitMQ.Client.Framing;
using RabbitMQ.Util;

namespace RabbitMQ.Client.Impl
{
    class HeaderOutboundFrame : OutboundFrame
    {
        private readonly ContentHeaderBase _header;
        private readonly int _bodyLength;

        internal HeaderOutboundFrame(int channel, ContentHeaderBase header, int bodyLength) : base(FrameType.FrameHeader, channel)
        {
            _header = header;
            _bodyLength = bodyLength;
        }

<<<<<<< HEAD
        public override int GetMinimumPayloadBufferSize()
=======
        internal override void WritePayload(NetworkBinaryWriter writer)
>>>>>>> 924aaf38
        {
            // ProtocolClassId (2) + header (X bytes)
            return 2 + _header.GetRequiredBufferSize();
        }

        public override int WritePayload(Memory<byte> memory)
        {
            // write protocol class id (2 bytes)
            NetworkOrderSerializer.WriteUInt16(memory, _header.ProtocolClassId);
            // write header (X bytes)
            int bytesWritten = _header.WriteTo(memory.Slice(2), (ulong)_bodyLength);
            return 2 + bytesWritten;
        }
    }

    class BodySegmentOutboundFrame : OutboundFrame
    {
        private readonly byte[] _body;
        private readonly int _offset;
        private readonly int _count;

        public BodySegmentOutboundFrame(int channel, byte[] body, int offset, int count) : base(FrameType.FrameBody, channel)
        {
            _body = body;
            _offset = offset;
            _count = count;
        }

<<<<<<< HEAD
        public override int GetMinimumPayloadBufferSize()
        {
            return _count;
        }

        public override int WritePayload(Memory<byte> memory)
=======
        internal override void WritePayload(NetworkBinaryWriter writer)
>>>>>>> 924aaf38
        {
            _body.AsMemory(_offset, _count).CopyTo(memory);
            return _count;
        }
    }

    class MethodOutboundFrame : OutboundFrame
    {
        private readonly MethodBase _method;

        internal MethodOutboundFrame(int channel, MethodBase method) : base(FrameType.FrameMethod, channel)
        {
            _method = method;
        }

<<<<<<< HEAD
        public override int GetMinimumPayloadBufferSize()
=======
        internal override void WritePayload(NetworkBinaryWriter writer)
>>>>>>> 924aaf38
        {
            // class id (2 bytes) + method id (2 bytes) + arguments (X bytes)
            return 4 + _method.GetRequiredBufferSize();
        }

        public override int WritePayload(Memory<byte> memory)
        {
            NetworkOrderSerializer.WriteUInt16(memory, _method.ProtocolClassId);
            NetworkOrderSerializer.WriteUInt16(memory.Slice(2), _method.ProtocolMethodId);
            var argWriter = new MethodArgumentWriter(memory.Slice(4));
            _method.WriteArgumentsTo(argWriter);
            argWriter.Flush();
            return 4 + argWriter.Offset;
        }
    }

    class EmptyOutboundFrame : OutboundFrame
    {
        public EmptyOutboundFrame() : base(FrameType.FrameHeartbeat, 0)
        {
        }

<<<<<<< HEAD
        public override int GetMinimumPayloadBufferSize()
=======
        internal override void WritePayload(NetworkBinaryWriter writer)
>>>>>>> 924aaf38
        {
            return 0;
        }

        public override int WritePayload(Memory<byte> memory)
        {
            return 0;
        }
    }

    abstract class OutboundFrame : Frame
    {
        public int ByteCount { get; private set; } = 0;
        public OutboundFrame(FrameType type, int channel) : base(type, channel)
        {
        }

<<<<<<< HEAD
        public void WriteTo(Memory<byte> memory)
=======
        internal void WriteTo(NetworkBinaryWriter writer)
>>>>>>> 924aaf38
        {
            memory.Span[0] = (byte)Type;
            NetworkOrderSerializer.WriteUInt16(memory.Slice(1), (ushort)Channel);
            int bytesWritten = WritePayload(memory.Slice(7));
            NetworkOrderSerializer.WriteUInt32(memory.Slice(3), (uint)bytesWritten);
            memory.Span[bytesWritten + 7] = Constants.FrameEnd;
            ByteCount = bytesWritten + 8;
        }

<<<<<<< HEAD
        public abstract int WritePayload(Memory<byte> memory);
        public abstract int GetMinimumPayloadBufferSize();
        public int GetMinimumBufferSize()
        {
            return 8 + GetMinimumPayloadBufferSize();
        }
    }

    public class InboundFrame : Frame, IDisposable
=======
        internal abstract void WritePayload(NetworkBinaryWriter writer);
    }

    class InboundFrame : Frame
>>>>>>> 924aaf38
    {
        public int PayloadSize { get; private set; }
        private InboundFrame(FrameType type, int channel, byte[] payload, int payloadSize) : base(type, channel, payload)
        {
            PayloadSize = payloadSize;
        }

        private static void ProcessProtocolHeader(NetworkBinaryReader reader)
        {
            try
            {
                byte b1 = reader.ReadByte();
                byte b2 = reader.ReadByte();
                byte b3 = reader.ReadByte();
                if (b1 != 'M' || b2 != 'Q' || b3 != 'P')
                {
                    throw new MalformedFrameException("Invalid AMQP protocol header from server");
                }

                int transportHigh = reader.ReadByte();
                int transportLow = reader.ReadByte();
                int serverMajor = reader.ReadByte();
                int serverMinor = reader.ReadByte();
                throw new PacketNotRecognizedException(transportHigh,
                    transportLow,
                    serverMajor,
                    serverMinor);
            }
            catch (EndOfStreamException)
            {
                // Ideally we'd wrap the EndOfStreamException in the
                // MalformedFrameException, but unfortunately the
                // design of MalformedFrameException's superclass,
                // ProtocolViolationException, doesn't permit
                // this. Fortunately, the call stack in the
                // EndOfStreamException is largely irrelevant at this
                // point, so can safely be ignored.
                throw new MalformedFrameException("Invalid AMQP protocol header from server");
            }
        }

        internal static InboundFrame ReadFrom(NetworkBinaryReader reader)
        {
            int type;

            try
            {
                type = reader.ReadByte();
            }
            catch (IOException ioe)
            {
                // If it's a WSAETIMEDOUT SocketException, unwrap it.
                // This might happen when the limit of half-open connections is
                // reached.
                if (ioe.InnerException == null ||
                    !(ioe.InnerException is SocketException) ||
                    ((SocketException)ioe.InnerException).SocketErrorCode != SocketError.TimedOut)
                {
                    throw ioe;
                }
                throw ioe.InnerException;
            }

            if (type == 'A')
            {
                // Probably an AMQP protocol header, otherwise meaningless
                ProcessProtocolHeader(reader);
            }

            using (IMemoryOwner<byte> headerMemory = MemoryPool<byte>.Shared.Rent(6))
            {
                Memory<byte> headerSlice = headerMemory.Memory.Slice(0, 6);
                reader.Read(headerSlice);
                int channel = NetworkOrderDeserializer.ReadUInt16(headerSlice);
                int payloadSize = NetworkOrderDeserializer.ReadInt32(headerSlice.Slice(2)); // FIXME - throw exn on unreasonable value
                byte[] payload = ArrayPool<byte>.Shared.Rent(payloadSize);
                int bytesRead = 0;
                try
                {
                    while (bytesRead < payloadSize)
                    {
                        bytesRead += reader.Read(payload, bytesRead, payloadSize - bytesRead);
                    }
                }
                catch (Exception)
                {
                    // Early EOF.
                    throw new MalformedFrameException($"Short frame - expected to read {payloadSize} bytes, only got {bytesRead} bytes");
                }

                int frameEndMarker = reader.ReadByte();
                if (frameEndMarker != Constants.FrameEnd)
                {
                    throw new MalformedFrameException("Bad frame end marker: " + frameEndMarker);
                }

                return new InboundFrame((FrameType)type, channel, payload, payloadSize);
            }
        }

        internal NetworkBinaryReader GetReader()
        {
            return new NetworkBinaryReader(new MemoryStream(base.Payload, 0, PayloadSize));
        }

        public void Dispose()
        {
            if (Payload != null)
            {
                ArrayPool<byte>.Shared.Return(Payload);
            }
        }
    }

    class Frame
    {
        public Frame(FrameType type, int channel)
        {
            Type = type;
            Channel = channel;
            Payload = null;
        }

        public Frame(FrameType type, int channel, byte[] payload)
        {
            Type = type;
            Channel = channel;
            Payload = payload;
        }

        public int Channel { get; private set; }

        public byte[] Payload { get; private set; }

        public FrameType Type { get; private set; }

        public override string ToString()
        {
            return string.Format("(type={0}, channel={1}, {2} bytes of payload)",
                Type,
                Channel,
                Payload == null
                    ? "(null)"
                    : Payload.Length.ToString());
        }

        public bool IsMethod()
        {
            return Type == FrameType.FrameMethod;
        }
        public bool IsHeader()
        {
            return Type == FrameType.FrameHeader;
        }
        public bool IsBody()
        {
            return Type == FrameType.FrameBody;
        }
        public bool IsHeartbeat()
        {
            return Type == FrameType.FrameHeartbeat;
        }
    }

    enum FrameType : int
    {
        FrameMethod = 1,
        FrameHeader = 2,
        FrameBody = 3,
        FrameHeartbeat = 8,
        FrameEnd = 206,
        FrameMinSize = 4096
    }

}<|MERGE_RESOLUTION|>--- conflicted
+++ resolved
@@ -60,17 +60,13 @@
             _bodyLength = bodyLength;
         }
 
-<<<<<<< HEAD
-        public override int GetMinimumPayloadBufferSize()
-=======
-        internal override void WritePayload(NetworkBinaryWriter writer)
->>>>>>> 924aaf38
+        internal override int GetMinimumPayloadBufferSize()
         {
             // ProtocolClassId (2) + header (X bytes)
             return 2 + _header.GetRequiredBufferSize();
         }
 
-        public override int WritePayload(Memory<byte> memory)
+        internal override int WritePayload(Memory<byte> memory)
         {
             // write protocol class id (2 bytes)
             NetworkOrderSerializer.WriteUInt16(memory, _header.ProtocolClassId);
@@ -93,16 +89,12 @@
             _count = count;
         }
 
-<<<<<<< HEAD
-        public override int GetMinimumPayloadBufferSize()
+        internal override int GetMinimumPayloadBufferSize()
         {
             return _count;
         }
 
-        public override int WritePayload(Memory<byte> memory)
-=======
-        internal override void WritePayload(NetworkBinaryWriter writer)
->>>>>>> 924aaf38
+        internal override int WritePayload(Memory<byte> memory)
         {
             _body.AsMemory(_offset, _count).CopyTo(memory);
             return _count;
@@ -118,17 +110,13 @@
             _method = method;
         }
 
-<<<<<<< HEAD
-        public override int GetMinimumPayloadBufferSize()
-=======
-        internal override void WritePayload(NetworkBinaryWriter writer)
->>>>>>> 924aaf38
+        internal override int GetMinimumPayloadBufferSize()
         {
             // class id (2 bytes) + method id (2 bytes) + arguments (X bytes)
             return 4 + _method.GetRequiredBufferSize();
         }
 
-        public override int WritePayload(Memory<byte> memory)
+        internal override int WritePayload(Memory<byte> memory)
         {
             NetworkOrderSerializer.WriteUInt16(memory, _method.ProtocolClassId);
             NetworkOrderSerializer.WriteUInt16(memory.Slice(2), _method.ProtocolMethodId);
@@ -145,16 +133,12 @@
         {
         }
 
-<<<<<<< HEAD
-        public override int GetMinimumPayloadBufferSize()
-=======
-        internal override void WritePayload(NetworkBinaryWriter writer)
->>>>>>> 924aaf38
+        internal override int GetMinimumPayloadBufferSize()
         {
             return 0;
         }
 
-        public override int WritePayload(Memory<byte> memory)
+        internal override int WritePayload(Memory<byte> memory)
         {
             return 0;
         }
@@ -167,11 +151,7 @@
         {
         }
 
-<<<<<<< HEAD
-        public void WriteTo(Memory<byte> memory)
-=======
-        internal void WriteTo(NetworkBinaryWriter writer)
->>>>>>> 924aaf38
+        internal void WriteTo(Memory<byte> memory)
         {
             memory.Span[0] = (byte)Type;
             NetworkOrderSerializer.WriteUInt16(memory.Slice(1), (ushort)Channel);
@@ -181,22 +161,15 @@
             ByteCount = bytesWritten + 8;
         }
 
-<<<<<<< HEAD
-        public abstract int WritePayload(Memory<byte> memory);
-        public abstract int GetMinimumPayloadBufferSize();
-        public int GetMinimumBufferSize()
+        internal abstract int WritePayload(Memory<byte> memory);
+        internal abstract int GetMinimumPayloadBufferSize();
+        internal int GetMinimumBufferSize()
         {
             return 8 + GetMinimumPayloadBufferSize();
         }
     }
 
-    public class InboundFrame : Frame, IDisposable
-=======
-        internal abstract void WritePayload(NetworkBinaryWriter writer);
-    }
-
-    class InboundFrame : Frame
->>>>>>> 924aaf38
+    class InboundFrame : Frame, IDisposable
     {
         public int PayloadSize { get; private set; }
         private InboundFrame(FrameType type, int channel, byte[] payload, int payloadSize) : base(type, channel, payload)
