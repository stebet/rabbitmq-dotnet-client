// This source code is dual-licensed under the Apache License, version
// 2.0, and the Mozilla Public License, version 1.1.
//
// The APL v2.0:
//
//---------------------------------------------------------------------------
//   Copyright (c) 2007-2016 Pivotal Software, Inc.
//
//   Licensed under the Apache License, Version 2.0 (the "License");
//   you may not use this file except in compliance with the License.
//   You may obtain a copy of the License at
//
//       https://www.apache.org/licenses/LICENSE-2.0
//
//   Unless required by applicable law or agreed to in writing, software
//   distributed under the License is distributed on an "AS IS" BASIS,
//   WITHOUT WARRANTIES OR CONDITIONS OF ANY KIND, either express or implied.
//   See the License for the specific language governing permissions and
//   limitations under the License.
//---------------------------------------------------------------------------
//
// The MPL v1.1:
//
//---------------------------------------------------------------------------
//  The contents of this file are subject to the Mozilla Public License
//  Version 1.1 (the "License"); you may not use this file except in
//  compliance with the License. You may obtain a copy of the License
//  at https://www.mozilla.org/MPL/
//
//  Software distributed under the License is distributed on an "AS IS"
//  basis, WITHOUT WARRANTY OF ANY KIND, either express or implied. See
//  the License for the specific language governing rights and
//  limitations under the License.
//
//  The Original Code is RabbitMQ.
//
//  The Initial Developer of the Original Code is Pivotal Software, Inc.
//  Copyright (c) 2007-2016 Pivotal Software, Inc.  All rights reserved.
//---------------------------------------------------------------------------

using RabbitMQ.Client.Events;
using RabbitMQ.Client.Impl;

using System;
using System.Collections.Concurrent;
using System.Collections.Generic;
using System.Linq;
using System.Threading;
using System.Threading.Tasks;

namespace RabbitMQ.Client.Framing.Impl
{
    internal sealed class AutorecoveringConnection : IConnection
    {
        private readonly object m_eventLock = new object();

        private readonly object manuallyClosedLock = new object();
        private Connection m_delegate;
        private ConnectionFactory m_factory;

        // list of endpoints provided on initial connection.
        // on re-connection, the next host in the line is chosen using
        // IHostnameSelector
        private IEndpointResolver endpoints;

        private readonly object m_recordedEntitiesLock = new object();

        private List<AutorecoveringModel> m_models = new List<AutorecoveringModel>();

        private ConcurrentDictionary<RecordedBinding, byte> m_recordedBindings =
            new ConcurrentDictionary<RecordedBinding, byte>();

        private EventHandler<ConnectionBlockedEventArgs> m_recordedBlockedEventHandlers;

        private IDictionary<string, RecordedConsumer> m_recordedConsumers =
            new ConcurrentDictionary<string, RecordedConsumer>();

        private IDictionary<string, RecordedExchange> m_recordedExchanges =
            new ConcurrentDictionary<string, RecordedExchange>();

        private IDictionary<string, RecordedQueue> m_recordedQueues =
            new ConcurrentDictionary<string, RecordedQueue>();

        private EventHandler<ShutdownEventArgs> m_recordedShutdownEventHandlers;
        private EventHandler<EventArgs> m_recordedUnblockedEventHandlers;
        private EventHandler<ConsumerTagChangedAfterRecoveryEventArgs> m_consumerTagChange;
        private EventHandler<QueueNameChangedAfterRecoveryEventArgs> m_queueNameChange;
        private EventHandler<EventArgs> m_recovery;
        private EventHandler<ConnectionRecoveryErrorEventArgs> m_connectionRecoveryError;

        public AutorecoveringConnection(ConnectionFactory factory, string clientProvidedName = null)
        {
            m_factory = factory;
            this.ClientProvidedName = clientProvidedName;
        }

        public event EventHandler<EventArgs> RecoverySucceeded
        {
            add
            {
                lock (m_eventLock)
                {
                    m_recovery += value;
                }
            }
            remove
            {
                lock (m_eventLock)
                {
                    m_recovery -= value;
                }
            }
        }

        public event EventHandler<ConnectionRecoveryErrorEventArgs> ConnectionRecoveryError
        {
            add
            {
                lock (m_eventLock)
                {
                    m_connectionRecoveryError += value;
                }
            }
            remove
            {
                lock (m_eventLock)
                {
                    m_connectionRecoveryError -= value;
                }
            }
        }

        public event EventHandler<CallbackExceptionEventArgs> CallbackException
        {
            add
            {
                lock (m_eventLock)
                {
                    m_delegate.CallbackException += value;
                }
            }
            remove
            {
                lock (m_eventLock)
                {
                    m_delegate.CallbackException -= value;
                }
            }
        }

        public event EventHandler<ConnectionBlockedEventArgs> ConnectionBlocked
        {
            add
            {
                lock (m_eventLock)
                {
                    m_recordedBlockedEventHandlers += value;
                    m_delegate.ConnectionBlocked += value;
                }
            }
            remove
            {
                lock (m_eventLock)
                {
                    m_recordedBlockedEventHandlers -= value;
                    m_delegate.ConnectionBlocked -= value;
                }
            }
        }

        public event EventHandler<ShutdownEventArgs> ConnectionShutdown
        {
            add
            {
                lock (m_eventLock)
                {
                    m_recordedShutdownEventHandlers += value;
                    m_delegate.ConnectionShutdown += value;
                }
            }
            remove
            {
                lock (m_eventLock)
                {
                    m_recordedShutdownEventHandlers -= value;
                    m_delegate.ConnectionShutdown -= value;
                }
            }
        }

        public event EventHandler<EventArgs> ConnectionUnblocked
        {
            add
            {
                lock (m_eventLock)
                {
                    m_recordedUnblockedEventHandlers += value;
                    m_delegate.ConnectionUnblocked += value;
                }
            }
            remove
            {
                lock (m_eventLock)
                {
                    m_recordedUnblockedEventHandlers -= value;
                    m_delegate.ConnectionUnblocked -= value;
                }
            }
        }

        public event EventHandler<ConsumerTagChangedAfterRecoveryEventArgs> ConsumerTagChangeAfterRecovery
        {
            add
            {
                lock (m_eventLock)
                {
                    m_consumerTagChange += value;
                }
            }
            remove
            {
                lock (m_eventLock)
                {
                    m_consumerTagChange -= value;
                }
            }
        }

        public event EventHandler<QueueNameChangedAfterRecoveryEventArgs> QueueNameChangeAfterRecovery
        {
            add
            {
                lock (m_eventLock)
                {
                    m_queueNameChange += value;
                }
            }
            remove
            {
                lock (m_eventLock)
                {
                    m_queueNameChange -= value;
                }
            }
        }

        public string ClientProvidedName { get; private set; }

        public ushort ChannelMax
        {
            get { return m_delegate.ChannelMax; }
        }

        public ConsumerWorkService ConsumerWorkService
        {
            get { return m_delegate.ConsumerWorkService; }
        }

        public IDictionary<string, object> ClientProperties
        {
            get { return m_delegate.ClientProperties; }
        }

        public ShutdownEventArgs CloseReason
        {
            get { return m_delegate.CloseReason; }
        }

        public AmqpTcpEndpoint Endpoint
        {
            get { return m_delegate.Endpoint; }
        }

        public uint FrameMax
        {
            get { return m_delegate.FrameMax; }
        }

        public TimeSpan Heartbeat
        {
            get { return m_delegate.Heartbeat; }
        }

        public bool IsOpen
        {
            get { return m_delegate.IsOpen; }
        }

        public AmqpTcpEndpoint[] KnownHosts
        {
            get { return m_delegate.KnownHosts; }
            set { m_delegate.KnownHosts = value; }
        }

        public int LocalPort
        {
            get { return m_delegate.LocalPort; }
        }

        public ProtocolBase Protocol
        {
            get { return m_delegate.Protocol; }
        }

        public IDictionary<string, RecordedExchange> RecordedExchanges
        {
            get { return m_recordedExchanges; }
        }

        public IDictionary<string, RecordedQueue> RecordedQueues
        {
            get { return m_recordedQueues; }
        }

        public int RemotePort
        {
            get { return m_delegate.RemotePort; }
        }

        public IDictionary<string, object> ServerProperties
        {
            get { return m_delegate.ServerProperties; }
        }

        public IList<ShutdownReportEntry> ShutdownReport
        {
            get { return m_delegate.ShutdownReport; }
        }

        IProtocol IConnection.Protocol
        {
            get { return Endpoint.Protocol; }
        }

        private bool TryPerformAutomaticRecovery()
        {
            ESLog.Info("Performing automatic recovery");

            try
            {
                if (TryRecoverConnectionDelegate())
                {
                    RecoverConnectionShutdownHandlers();
                    RecoverConnectionBlockedHandlers();
                    RecoverConnectionUnblockedHandlers();

                    RecoverModels();
                    if (m_factory.TopologyRecoveryEnabled)
                    {
                        RecoverEntities();
                        RecoverConsumers();
                    }

                    ESLog.Info("Connection recovery completed");
                    RunRecoveryEventHandlers();

                    return true;
                }
                else
                {
                    ESLog.Warn("Connection delegate was manually closed. Aborted recovery.");
                }
            }
            catch (Exception e)
            {
                ESLog.Error("Exception when recovering connection. Will try again after retry interval.", e);
            }

            return false;
        }

        public void Close(ShutdownEventArgs reason)
        {
            m_delegate.Close(reason);
        }

        public RecoveryAwareModel CreateNonRecoveringModel()
        {
            ISession session = m_delegate.CreateSession();
            var result = new RecoveryAwareModel(session);
            result._Private_ChannelOpen("");
            return result;
        }

        public void DeleteRecordedBinding(RecordedBinding rb)
        {
            lock (m_recordedEntitiesLock)
            {
                ((IDictionary<RecordedBinding, byte>)m_recordedBindings).Remove(rb);
            }
        }

        public RecordedConsumer DeleteRecordedConsumer(string consumerTag)
        {
            RecordedConsumer rc = null;
            lock (m_recordedEntitiesLock)
            {
                if (m_recordedConsumers.ContainsKey(consumerTag))
                {
                    rc = m_recordedConsumers[consumerTag];
                    m_recordedConsumers.Remove(consumerTag);
                }
            }

            return rc;
        }

        public void DeleteRecordedExchange(string name)
        {
            lock (m_recordedEntitiesLock)
            {
                m_recordedExchanges.Remove(name);

                // find bindings that need removal, check if some auto-delete exchanges
                // might need the same
                var bs = m_recordedBindings.Keys.Where(b => name.Equals(b.Destination));
                foreach (var b in bs)
                {
                    DeleteRecordedBinding(b);
                    MaybeDeleteRecordedAutoDeleteExchange(b.Source);
                }
            }
        }

        public void DeleteRecordedQueue(string name)
        {
            lock (m_recordedEntitiesLock)
            {
                m_recordedQueues.Remove(name);
                // find bindings that need removal, check if some auto-delete exchanges
                // might need the same
                var bs = m_recordedBindings.Keys.Where(b => name.Equals(b.Destination));
                foreach (var b in bs)
                {
                    DeleteRecordedBinding(b);
                    MaybeDeleteRecordedAutoDeleteExchange(b.Source);
                }
            }
        }

        public bool HasMoreConsumersOnQueue(ICollection<RecordedConsumer> consumers, string queue)
        {
            var cs = new List<RecordedConsumer>(consumers);
            return cs.Exists(c => c.Queue.Equals(queue));
        }

        public bool HasMoreDestinationsBoundToExchange(ICollection<RecordedBinding> bindings, string exchange)
        {
            var bs = new List<RecordedBinding>(bindings);
            return bs.Exists(b => b.Source.Equals(exchange));
        }

        public void MaybeDeleteRecordedAutoDeleteExchange(string exchange)
        {
            lock (m_recordedEntitiesLock)
            {
                if (!HasMoreDestinationsBoundToExchange(m_recordedBindings.Keys, exchange))
                {
                    RecordedExchange rx;
                    m_recordedExchanges.TryGetValue(exchange, out rx);
                    // last binding where this exchange is the source is gone,
                    // remove recorded exchange
                    // if it is auto-deleted. See bug 26364.
                    if ((rx != null) && rx.IsAutoDelete)
                    {
                        m_recordedExchanges.Remove(exchange);
                    }
                }
            }
        }

        public void MaybeDeleteRecordedAutoDeleteQueue(string queue)
        {
            lock (m_recordedEntitiesLock)
            {
                if (!HasMoreConsumersOnQueue(m_recordedConsumers.Values, queue))
                {
                    RecordedQueue rq;
                    m_recordedQueues.TryGetValue(queue, out rq);
                    // last consumer on this connection is gone, remove recorded queue
                    // if it is auto-deleted. See bug 26364.
                    if ((rq != null) && rq.IsAutoDelete)
                    {
                        m_recordedQueues.Remove(queue);
                    }
                }
            }
        }

        public void RecordBinding(RecordedBinding rb)
        {
            lock (m_recordedEntitiesLock)
            {
                m_recordedBindings.TryAdd(rb, 0);
            }
        }

        public void RecordConsumer(string name, RecordedConsumer c)
        {
            lock (m_recordedEntitiesLock)
            {
                if (!m_recordedConsumers.ContainsKey(name))
                {
                    m_recordedConsumers.Add(name, c);
                }
            }
        }

        public void RecordExchange(string name, RecordedExchange x)
        {
            lock (m_recordedEntitiesLock)
            {
                m_recordedExchanges[name] = x;
            }
        }

        public void RecordQueue(string name, RecordedQueue q)
        {
            lock (m_recordedEntitiesLock)
            {
                m_recordedQueues[name] = q;
            }
        }

        public override string ToString()
        {
            return string.Format("AutorecoveringConnection({0},{1},{2})", m_delegate.Id, Endpoint, GetHashCode());
        }

        public void UnregisterModel(AutorecoveringModel model)
        {
            lock (m_models)
            {
                m_models.Remove(model);
            }
        }

        public void Init()
        {
            this.Init(m_factory.EndpointResolverFactory(new List<AmqpTcpEndpoint> { m_factory.Endpoint }));
        }

        public void Init(IEndpointResolver endpoints)
        {
            this.endpoints = endpoints;
            var fh = endpoints.SelectOne(m_factory.CreateFrameHandler);
            this.Init(fh);
        }

        private void Init(IFrameHandler fh)
        {
            m_delegate = new Connection(m_factory, false,
                fh, this.ClientProvidedName);

            m_recoveryTask = Task.Run(MainRecoveryLoop);

            EventHandler<ShutdownEventArgs> recoveryListener = (_, args) =>
            {
                if (ShouldTriggerConnectionRecovery(args))
                {
                    if (!m_recoveryLoopCommandQueue.TryAdd(RecoveryCommand.BeginAutomaticRecovery))
                    {
                        ESLog.Warn("Failed to notify RecoveryLoop to BeginAutomaticRecovery.");
                    }
                }
            };
            lock (m_eventLock)
            {
                ConnectionShutdown += recoveryListener;
                m_recordedShutdownEventHandlers += recoveryListener;
            }
        }

        ///<summary>API-side invocation of updating the secret.</summary>
        public void UpdateSecret(string newSecret, string reason)
        {
            EnsureIsOpen();
            m_delegate.UpdateSecret(newSecret, reason);
            m_factory.Password = newSecret;
        }

        ///<summary>API-side invocation of connection abort.</summary>
        public void Abort()
        {
            StopRecoveryLoop();
            if (m_delegate.IsOpen)
                m_delegate.Abort();
        }

        ///<summary>API-side invocation of connection abort.</summary>
        public void Abort(ushort reasonCode, string reasonText)
        {
            StopRecoveryLoop();
            if (m_delegate.IsOpen)
                m_delegate.Abort(reasonCode, reasonText);
        }

        ///<summary>API-side invocation of connection abort with timeout.</summary>
<<<<<<< HEAD
        public void Abort(int timeout)
        {
            StopRecoveryLoop();
            if (m_delegate.IsOpen)
                m_delegate.Abort(timeout);
        }

        ///<summary>API-side invocation of connection abort with timeout.</summary>
=======
>>>>>>> f1c4a2bd
        public void Abort(TimeSpan timeout)
        {
            StopRecoveryLoop();
            if (m_delegate.IsOpen)
            {
                m_delegate.Abort(timeout);
            }
        }

        ///<summary>API-side invocation of connection abort with timeout.</summary>
        public void Abort(ushort reasonCode, string reasonText, TimeSpan timeout)
        {
            StopRecoveryLoop();
            if (m_delegate.IsOpen)
                m_delegate.Abort(reasonCode, reasonText, timeout);
        }

        ///<summary>API-side invocation of connection.close.</summary>
        public void Close()
        {
            StopRecoveryLoop();
            if (m_delegate.IsOpen)
                m_delegate.Close();
        }

        ///<summary>API-side invocation of connection.close.</summary>
        public void Close(ushort reasonCode, string reasonText)
        {
            StopRecoveryLoop();
            if (m_delegate.IsOpen)
                m_delegate.Close(reasonCode, reasonText);
        }

        ///<summary>API-side invocation of connection.close with timeout.</summary>
        public void Close(TimeSpan timeout)
        {
            StopRecoveryLoop();
            if (m_delegate.IsOpen)
            {
                m_delegate.Close(timeout);
            }
        }

        ///<summary>API-side invocation of connection.close with timeout.</summary>
        public void Close(ushort reasonCode, string reasonText, TimeSpan timeout)
        {
            StopRecoveryLoop();
            if (m_delegate.IsOpen)
            {
                m_delegate.Close(reasonCode, reasonText, timeout);
            }
        }

        public IModel CreateModel()
        {
            EnsureIsOpen();
            AutorecoveringModel m;
            m = new AutorecoveringModel(this,
                CreateNonRecoveringModel());
            lock (m_models)
            {
                m_models.Add(m);
            }
            return m;
        }

        public void HandleConnectionBlocked(string reason)
        {
            m_delegate.HandleConnectionBlocked(reason);
        }

        public void HandleConnectionUnblocked()
        {
            m_delegate.HandleConnectionUnblocked();
        }

        void IDisposable.Dispose()
        {
            Dispose(true);
        }

        private void Dispose(bool disposing)
        {
            if (disposing)
            {
                // dispose managed resources
                try
                {
                    Abort();
                }
                catch (Exception)
                {
                    // TODO: log
                }
                finally
                {
                    m_models.Clear();
                    m_recordedBlockedEventHandlers = null;
                    m_recordedShutdownEventHandlers = null;
                    m_recordedUnblockedEventHandlers = null;
                }
            }

            // dispose unmanaged resources
        }

        private void EnsureIsOpen()
        {
            m_delegate.EnsureIsOpen();
        }

        private void HandleTopologyRecoveryException(TopologyRecoveryException e)
        {
            ESLog.Error("Topology recovery exception", e);
        }

        private void PropagateQueueNameChangeToBindings(string oldName, string newName)
        {
            lock (m_recordedBindings)
            {
                var bs = m_recordedBindings.Keys.Where(b => b.Destination.Equals(oldName));
                foreach (RecordedBinding b in bs)
                {
                    b.Destination = newName;
                }
            }
        }

        private void PropagateQueueNameChangeToConsumers(string oldName, string newName)
        {
            lock (m_recordedBindings)
            {
                IEnumerable<KeyValuePair<string, RecordedConsumer>> cs = m_recordedConsumers.
                    Where(pair => pair.Value.Queue.Equals(oldName));
                foreach (KeyValuePair<string, RecordedConsumer> c in cs)
                {
                    c.Value.Queue = newName;
                }
            }
        }

        private void RecoverBindings()
        {
            foreach (var b in m_recordedBindings.Keys)
            {
                try
                {
                    b.Recover();
                }
                catch (Exception cause)
                {
                    string s = String.Format("Caught an exception while recovering binding between {0} and {1}: {2}",
                        b.Source, b.Destination, cause.Message);
                    HandleTopologyRecoveryException(new TopologyRecoveryException(s, cause));
                }
            }
        }

        private void RecoverConnectionBlockedHandlers()
        {
            lock (m_eventLock)
            {
                m_delegate.ConnectionBlocked += m_recordedBlockedEventHandlers;
            }
        }

        private bool TryRecoverConnectionDelegate()
        {
            try
            {
                var fh = endpoints.SelectOne(m_factory.CreateFrameHandler);
                m_delegate = new Connection(m_factory, false, fh, this.ClientProvidedName);
                return true;
            }
            catch (Exception e)
            {
                ESLog.Error("Connection recovery exception.", e);
                // Trigger recovery error events
                var handler = m_connectionRecoveryError;
                if (handler != null)
                {
                    var args = new ConnectionRecoveryErrorEventArgs(e);
                    foreach (EventHandler<ConnectionRecoveryErrorEventArgs> h in handler.GetInvocationList())
                    {
                        try
                        {
                            h(this, args);
                        }
                        catch (Exception ex)
                        {
                            var a = new CallbackExceptionEventArgs(ex);
                            a.Detail["context"] = "OnConnectionRecoveryError";
                            m_delegate.OnCallbackException(a);
                        }
                    }
                }
            }

            return false;
        }

        private void RecoverConnectionShutdownHandlers()
        {
            m_delegate.ConnectionShutdown += m_recordedShutdownEventHandlers;
        }

        private void RecoverConnectionUnblockedHandlers()
        {
            m_delegate.ConnectionUnblocked += m_recordedUnblockedEventHandlers;
        }

        private void RecoverConsumers()
        {
            foreach (KeyValuePair<string, RecordedConsumer> pair in m_recordedConsumers)
            {
                string tag = pair.Key;
                RecordedConsumer cons = pair.Value;

                try
                {
                    string newTag = cons.Recover();
                    lock (m_recordedConsumers)
                    {
                        // make sure server-generated tags are re-added
                        m_recordedConsumers.Remove(tag);
                        m_recordedConsumers.Add(newTag, cons);
                    }

                    if (m_consumerTagChange != null)
                    {
                        foreach (EventHandler<ConsumerTagChangedAfterRecoveryEventArgs> h in m_consumerTagChange.GetInvocationList())
                        {
                            try
                            {
                                var eventArgs = new ConsumerTagChangedAfterRecoveryEventArgs(tag, newTag);
                                h(this, eventArgs);
                            }
                            catch (Exception e)
                            {
                                var args = new CallbackExceptionEventArgs(e);
                                args.Detail["context"] = "OnConsumerRecovery";
                                m_delegate.OnCallbackException(args);
                            }
                        }
                    }
                }
                catch (Exception cause)
                {
                    string s = String.Format("Caught an exception while recovering consumer {0} on queue {1}: {2}",
                        tag, cons.Queue, cause.Message);
                    HandleTopologyRecoveryException(new TopologyRecoveryException(s, cause));
                }
            }
        }

        private void RecoverEntities()
        {
            // The recovery sequence is the following:
            //
            // 1. Recover exchanges
            // 2. Recover queues
            // 3. Recover bindings
            // 4. Recover consumers
            RecoverExchanges();
            RecoverQueues();
            RecoverBindings();
        }

        private void RecoverExchanges()
        {
            foreach (RecordedExchange rx in m_recordedExchanges.Values)
            {
                try
                {
                    rx.Recover();
                }
                catch (Exception cause)
                {
                    string s = String.Format("Caught an exception while recovering exchange {0}: {1}",
                        rx.Name, cause.Message);
                    HandleTopologyRecoveryException(new TopologyRecoveryException(s, cause));
                }
            }
        }

        private void RecoverModels()
        {
            lock (m_models)
            {
                foreach (AutorecoveringModel m in m_models)
                {
                    m.AutomaticallyRecover(this, m_delegate);
                }
            }
        }

        private void RecoverQueues()
        {
            lock (m_recordedQueues)
            {
                foreach (KeyValuePair<string, RecordedQueue> pair in m_recordedQueues)
                {
                    string oldName = pair.Key;
                    RecordedQueue rq = pair.Value;

                    try
                    {
                        rq.Recover();
                        string newName = rq.Name;

                        // Make sure server-named queues are re-added with
                        // their new names.
                        // We only remove old name after we've updated the bindings and consumers,
                        // plus only for server-named queues, both to make sure we don't lose
                        // anything to recover. MK.
                        PropagateQueueNameChangeToBindings(oldName, newName);
                        PropagateQueueNameChangeToConsumers(oldName, newName);
                        // see rabbitmq/rabbitmq-dotnet-client#43
                        if (rq.IsServerNamed)
                        {
                            DeleteRecordedQueue(oldName);
                        }
                        RecordQueue(newName, rq);

                        if (m_queueNameChange != null)
                        {
                            foreach (EventHandler<QueueNameChangedAfterRecoveryEventArgs> h in m_queueNameChange.GetInvocationList())
                            {
                                try
                                {
                                    var eventArgs = new QueueNameChangedAfterRecoveryEventArgs(oldName, newName);
                                    h(this, eventArgs);
                                }
                                catch (Exception e)
                                {
                                    var args = new CallbackExceptionEventArgs(e);
                                    args.Detail["context"] = "OnQueueRecovery";
                                    m_delegate.OnCallbackException(args);
                                }
                            }
                        }
                    }
                    catch (Exception cause)
                    {
                        string s = String.Format("Caught an exception while recovering queue {0}: {1}",
                            oldName, cause.Message);
                        HandleTopologyRecoveryException(new TopologyRecoveryException(s, cause));
                    }
                }
            }
        }

        private void RunRecoveryEventHandlers()
        {
            EventHandler<EventArgs> handler = m_recovery;
            if (handler != null)
            {
                foreach (EventHandler<EventArgs> reh in handler.GetInvocationList())
                {
                    try
                    {
                        reh(this, EventArgs.Empty);
                    }
                    catch (Exception e)
                    {
                        var args = new CallbackExceptionEventArgs(e);
                        args.Detail["context"] = "OnConnectionRecovery";
                        m_delegate.OnCallbackException(args);
                    }
                }
            }
        }

        private bool ShouldTriggerConnectionRecovery(ShutdownEventArgs args)
        {
            return (args.Initiator == ShutdownInitiator.Peer ||
                    // happens when EOF is reached, e.g. due to RabbitMQ node
                    // connectivity loss or abrupt shutdown
                    args.Initiator == ShutdownInitiator.Library);
        }

        private enum RecoveryCommand
        {
            /// <summary>
            /// Transition to auto-recovery state if not already in that state.
            /// </summary>
            BeginAutomaticRecovery,
            /// <summary>
            /// Attempt to recover connection. If connection is recovered, return
            /// to connected state.
            /// </summary>
            PerformAutomaticRecovery
        }


        private enum RecoveryConnectionState
        {
            /// <summary>
            /// Underlying connection is open.
            /// </summary>
            Connected,
            /// <summary>
            /// In the process of recovering underlying connection.
            /// </summary>
            Recovering
        }

        private Task m_recoveryTask;
        private RecoveryConnectionState m_recoveryLoopState = RecoveryConnectionState.Connected;

        private readonly BlockingCollection<RecoveryCommand> m_recoveryLoopCommandQueue = new BlockingCollection<RecoveryCommand>();
        private readonly CancellationTokenSource m_recoveryCancellationToken = new CancellationTokenSource();
        private readonly TaskCompletionSource<int> m_recoveryLoopComplete = new TaskCompletionSource<int>();

        /// <summary>
        /// This is the main loop for the auto-recovery thread.
        /// </summary>
        private async Task MainRecoveryLoop()
        {
            try
            {
                while (m_recoveryLoopCommandQueue.TryTake(out var command, -1, m_recoveryCancellationToken.Token))
                {
                    switch (m_recoveryLoopState)
                    {
                        case RecoveryConnectionState.Connected:
                            await RecoveryLoopConnectedHandler(command).ConfigureAwait(false);
                            break;
                        case RecoveryConnectionState.Recovering:
                            await RecoveryLoopRecoveringHandler(command).ConfigureAwait(false);
                            break;
                        default:
                            ESLog.Warn("RecoveryLoop state is out of range.");
                            break;
                    }
                }
            }
            catch (OperationCanceledException)
            {
                // expected when recovery cancellation token is set.
            }
            catch (Exception e)
            {
                ESLog.Error("Main recovery loop threw unexpected exception.", e);
            }

            m_recoveryLoopComplete.SetResult(0);
        }

        /// <summary>
        /// Cancels the main recovery loop and will block until the loop finishes, or the timeout
        /// expires, to prevent Close operations overlapping with recovery operations.
        /// </summary>
        private void StopRecoveryLoop()
        {
            m_recoveryCancellationToken.Cancel();
            if (!m_recoveryLoopComplete.Task.Wait(m_factory.RequestedConnectionTimeout))
            {
                ESLog.Warn("Timeout while trying to stop background AutorecoveringConnection recovery loop.");
            }
        }

        /// <summary>
        /// Handles commands when in the Recovering state.
        /// </summary>
        /// <param name="command"></param>
        private async Task RecoveryLoopRecoveringHandler(RecoveryCommand command)
        {
            switch (command)
            {
                case RecoveryCommand.BeginAutomaticRecovery:
                    ESLog.Info("Received request to BeginAutomaticRecovery, but already in Recovering state.");
                    break;
                case RecoveryCommand.PerformAutomaticRecovery:
                    if (TryPerformAutomaticRecovery())
                    {
                        m_recoveryLoopState = RecoveryConnectionState.Connected;
                    }
                    else
                    {
                        await Task.Delay(m_factory.NetworkRecoveryInterval);
                        m_recoveryLoopCommandQueue.TryAdd(RecoveryCommand.PerformAutomaticRecovery);
                    }

                    break;
                default:
                    ESLog.Warn($"RecoveryLoop command {command} is out of range.");
                    break;
            }
        }

        /// <summary>
        /// Handles commands when in the Connected state.
        /// </summary>
        /// <param name="command"></param>
        private async Task RecoveryLoopConnectedHandler(RecoveryCommand command)
        {
            switch (command)
            {
                case RecoveryCommand.PerformAutomaticRecovery:
                    ESLog.Warn("Not expecting PerformAutomaticRecovery commands while in the connected state.");
                    break;
                case RecoveryCommand.BeginAutomaticRecovery:
                    m_recoveryLoopState = RecoveryConnectionState.Recovering;
                    await Task.Delay(m_factory.NetworkRecoveryInterval).ConfigureAwait(false);
                    m_recoveryLoopCommandQueue.TryAdd(RecoveryCommand.PerformAutomaticRecovery);
                    break;
                default:
                    ESLog.Warn($"RecoveryLoop command {command} is out of range.");
                    break;
            }
        }
    }
}<|MERGE_RESOLUTION|>--- conflicted
+++ resolved
@@ -596,17 +596,6 @@
         }
 
         ///<summary>API-side invocation of connection abort with timeout.</summary>
-<<<<<<< HEAD
-        public void Abort(int timeout)
-        {
-            StopRecoveryLoop();
-            if (m_delegate.IsOpen)
-                m_delegate.Abort(timeout);
-        }
-
-        ///<summary>API-side invocation of connection abort with timeout.</summary>
-=======
->>>>>>> f1c4a2bd
         public void Abort(TimeSpan timeout)
         {
             StopRecoveryLoop();
