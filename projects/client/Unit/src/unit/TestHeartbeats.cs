// This source code is dual-licensed under the Apache License, version
// 2.0, and the Mozilla Public License, version 1.1.
//
// The APL v2.0:
//
//---------------------------------------------------------------------------
//   Copyright (c) 2007-2016 Pivotal Software, Inc.
//
//   Licensed under the Apache License, Version 2.0 (the "License");
//   you may not use this file except in compliance with the License.
//   You may obtain a copy of the License at
//
//       http://www.apache.org/licenses/LICENSE-2.0
//
//   Unless required by applicable law or agreed to in writing, software
//   distributed under the License is distributed on an "AS IS" BASIS,
//   WITHOUT WARRANTIES OR CONDITIONS OF ANY KIND, either express or implied.
//   See the License for the specific language governing permissions and
//   limitations under the License.
//---------------------------------------------------------------------------
//
// The MPL v1.1:
//
//---------------------------------------------------------------------------
//  The contents of this file are subject to the Mozilla Public License
//  Version 1.1 (the "License"); you may not use this file except in
//  compliance with the License. You may obtain a copy of the License
//  at http://www.mozilla.org/MPL/
//
//  Software distributed under the License is distributed on an "AS IS"
//  basis, WITHOUT WARRANTY OF ANY KIND, either express or implied. See
//  the License for the specific language governing rights and
//  limitations under the License.
//
//  The Original Code is RabbitMQ.
//
//  The Initial Developer of the Original Code is Pivotal Software, Inc.
//  Copyright (c) 2007-2016 Pivotal Software, Inc.  All rights reserved.
//---------------------------------------------------------------------------

using NUnit.Framework;
using System;
using System.Collections.Generic;
using System.Threading;

#if !NETFX_CORE
namespace RabbitMQ.Client.Unit
{
    [TestFixture]
    internal class TestHeartbeats : IntegrationFixture
    {
        private const UInt16 heartbeatTimeout = 2;

        [Test, Category("LongRunning"), MaxTimeAttribute(35000)]
        public void TestThatHeartbeatWriterUsesConfigurableInterval()
        {
            var cf = new ConnectionFactory()
            {
                RequestedHeartbeat = heartbeatTimeout,
                AutomaticRecoveryEnabled = false
            };
            RunSingleConnectionTest(cf);
        }

        [Test]
        public void TestThatHeartbeatWriterWithTLSEnabled()
        {
            if (!LongRunningTestsEnabled())
            {
                Console.WriteLine("RABBITMQ_LONG_RUNNING_TESTS is not set, skipping test");
                return;
            }

            var cf = new ConnectionFactory()
            {
                RequestedHeartbeat = heartbeatTimeout,
                AutomaticRecoveryEnabled = false
            };

            string sslDir = IntegrationFixture.CertificatesDirectory();
            if (null == sslDir)
            {
                Console.WriteLine("SSL_CERT_DIR is not configured, skipping test");
                return;
            }
            cf.Ssl.ServerName = System.Net.Dns.GetHostName();
            Assert.IsNotNull(sslDir);
            cf.Ssl.CertPath = sslDir + "/client/keycert.p12";
            string p12Password = Environment.GetEnvironmentVariable("PASSWORD");
            Assert.IsNotNull(p12Password, "missing PASSWORD env var");
            cf.Ssl.CertPassphrase = p12Password;
            cf.Ssl.Enabled = true;

            RunSingleConnectionTest(cf);
        }

<<<<<<< HEAD
        [Test, Category("LongRunning"), MaxTimeAttribute(65000)]
=======
        [Test, Category("LongRunning"), Timeout(90000)]
>>>>>>> 3cfb3d80
        public void TestHundredsOfConnectionsWithRandomHeartbeatInterval()
        {
            var rnd = new Random();
            List<IConnection> xs = new List<IConnection>();
            for (var i = 0; i < 200; i++)
            {
                var n = Convert.ToUInt16(rnd.Next(2, 6));
                var cf = new ConnectionFactory() { RequestedHeartbeat = n, AutomaticRecoveryEnabled = false };
                var conn = cf.CreateConnection();
                xs.Add(conn);
                var ch = conn.CreateModel();

                conn.ConnectionShutdown += (sender, evt) =>
                    {
                        CheckInitiator(evt);
                    };
            }

            SleepFor(60);

            foreach (var x in xs)
            {
                x.Close();
            }
        }

        protected void RunSingleConnectionTest(ConnectionFactory cf)
        {
            var conn = cf.CreateConnection();
            var ch = conn.CreateModel();
            bool wasShutdown = false;

            conn.ConnectionShutdown += (sender, evt) =>
            {
                lock (conn)
                {
                    if (InitiatedByPeerOrLibrary(evt))
                    {
                        CheckInitiator(evt);
                        wasShutdown = true;
                    }
                }
            };
            SleepFor(30);

            Assert.IsFalse(wasShutdown, "shutdown event should not have been fired");
            Assert.IsTrue(conn.IsOpen, "connection should be open");

            conn.Close();
        }

        private void CheckInitiator(ShutdownEventArgs evt)
        {
            if (InitiatedByPeerOrLibrary(evt))
            {
                Console.WriteLine(((Exception)evt.Cause).StackTrace);
                var s = String.Format("Shutdown: {0}, initiated by: {1}",
                                      evt, evt.Initiator);
                Console.WriteLine(s);
                Assert.Fail(s);
            }
        }

        private bool LongRunningTestsEnabled()
        {
            var s = Environment.GetEnvironmentVariable("RABBITMQ_LONG_RUNNING_TESTS");
            if (s == null || s.Equals(""))
            {
                return false;
            }
            return true;
        }

        private void SleepFor(int t)
        {
            Console.WriteLine("Testing heartbeats, sleeping for {0} seconds", t);
            Thread.Sleep(t * 1000);
        }
    }
}
#endif<|MERGE_RESOLUTION|>--- conflicted
+++ resolved
@@ -94,11 +94,7 @@
             RunSingleConnectionTest(cf);
         }
 
-<<<<<<< HEAD
-        [Test, Category("LongRunning"), MaxTimeAttribute(65000)]
-=======
-        [Test, Category("LongRunning"), Timeout(90000)]
->>>>>>> 3cfb3d80
+        [Test, Category("LongRunning"), MaxTimeAttribute(90000)]
         public void TestHundredsOfConnectionsWithRandomHeartbeatInterval()
         {
             var rnd = new Random();
