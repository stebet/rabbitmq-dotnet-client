--- conflicted
+++ resolved
@@ -65,9 +65,6 @@
             TestConsumerCancel("queue_consumer_cancel_event", true, ref notifiedEvent, ref consumerTag);
         }
 
-<<<<<<< HEAD
-        public void TestConsumerCancel(string queue, bool EventMode, ref bool notified, ref string consumerTag)
-=======
         [Test]
         public void TestCorrectConsumerTag()
         {
@@ -99,7 +96,6 @@
         }
 
         public void TestConsumerCancel(string queue, bool EventMode, ref bool notified)
->>>>>>> cd896277
         {
             Model.QueueDeclare(queue, false, true, false, null);
             IBasicConsumer consumer = new CancelNotificationConsumer(Model, this, EventMode);
